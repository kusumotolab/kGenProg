--- conflicted
+++ resolved
@@ -14,11 +14,7 @@
 import jp.kusumotolab.kgenprog.ga.VariantStore;
 import jp.kusumotolab.kgenprog.project.Patch;
 import jp.kusumotolab.kgenprog.project.PatchGenerator;
-<<<<<<< HEAD
-=======
-import jp.kusumotolab.kgenprog.project.factory.TargetProject;
 import jp.kusumotolab.kgenprog.project.jdt.JDTASTConstruction;
->>>>>>> 23680e4d
 import jp.kusumotolab.kgenprog.project.test.TestExecutor;
 
 public class KGenProgMain {
@@ -49,34 +45,17 @@
     this.sourceCodeGeneration = sourceCodeGeneration;
     this.sourceCodeValidation = sourceCodeValidation;
     this.variantSelection = variantSelection;
-<<<<<<< HEAD
     this.testExecutor = new TestExecutor(config);
-=======
-
-    // TODO Should be retrieved from config
-    this.testExecutor = new TestExecutor(targetProject, 600);
     this.astConstruction = new JDTASTConstruction();
-
->>>>>>> 23680e4d
     this.patchGenerator = patchGenerator;
   }
 
   public List<Variant> run() {
     log.debug("enter run()");
-<<<<<<< HEAD
-
-    final List<Variant> completedVariants = new ArrayList<>();
-
-    List<Variant> selectedVariants = new ArrayList<>();
-    final Variant initialVariant = config.getTargetProject()
-        .getInitialVariant();
-    selectedVariants.add(initialVariant);
-=======
     final Strategies strategies = new Strategies(faultLocalization, astConstruction,
         sourceCodeGeneration, sourceCodeValidation, testExecutor);
-    final VariantStore variantStore = new VariantStore(targetProject, strategies);
+    final VariantStore variantStore = new VariantStore(config.getTargetProject(), strategies);
     final Variant initialVariant = variantStore.getInitialVariant();
->>>>>>> 23680e4d
 
     mutation.setCandidates(initialVariant.getGeneratedSourceCode()
         .getAsts());
@@ -86,34 +65,8 @@
 
     GA: while (true) {
 
-<<<<<<< HEAD
-      log.info("in the era of the " + generation.toString() + " generation (" + stopwatch.toString()
-          + ")");
-
-      // 遺伝子を生成
-      final List<Gene> genes = new ArrayList<>();
-      for (final Variant variant : selectedVariants) {
-        final List<Suspiciousness> suspiciousnesses =
-            faultLocalization.exec(config.getTargetProject(), variant, testExecutor);
-        final List<Base> bases = mutation.exec(suspiciousnesses);
-        genes.addAll(variant.getGene()
-            .generateNextGenerationGenes(bases));
-      }
-      genes.addAll(crossover.exec(selectedVariants));
-
-      // 遺伝子をもとに変異プログラムを生成
-      final List<Variant> currentGenerationVariants = new ArrayList<>();
-      for (final Gene gene : genes) {
-        final GeneratedSourceCode generatedSourceCode =
-            sourceCodeGeneration.exec(gene, config.getTargetProject());
-        final Fitness fitness =
-            sourceCodeValidation.exec(generatedSourceCode, config.getTargetProject(), testExecutor);
-        final Variant variant = new Variant(gene, fitness, generatedSourceCode);
-        currentGenerationVariants.add(variant);
-=======
       log.info("in the era of the " + variantStore.getGenerationNumber()
           .toString() + " generation (" + stopwatch.toString() + ")");
->>>>>>> 23680e4d
 
       // 変異プログラムを生成
       final List<Variant> nextGenerationVariants = new ArrayList<>();
