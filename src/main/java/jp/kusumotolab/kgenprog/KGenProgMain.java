--- conflicted
+++ resolved
@@ -99,14 +99,7 @@
     selectedVariants.add(initialVariant);
 
     mutation.setCandidates(initialVariant.getGeneratedSourceCode()
-<<<<<<< HEAD
         .getAsts());
-    final long startTime = System.nanoTime();
-    int generation = 0;
-    while (true) {
-=======
-        .getFiles());
->>>>>>> 00f58c22
 
     final KGenProgTimer timer = new KGenProgTimer(timeoutSeconds);
     timer.start();
@@ -178,28 +171,9 @@
     return completedVariants;
   }
 
-<<<<<<< HEAD
-  private boolean reachedMaxGeneration(final int generation) {
-    log.debug("enter reachedMaxGeneration()");
-    return this.maxGeneration <= generation;
-  }
-
-  private boolean isTimedOut(final long startTime) {
-    log.debug("enter isTimedOut()");
-    final long elapsedTime = System.nanoTime() - startTime;
-    return elapsedTime > this.timeoutSeconds * 1000 * 1000 * 1000;
-  }
-
-  @SuppressWarnings("unused")
-  @Deprecated
-  private boolean isSuccess(List<Variant> variants) {
-    log.debug("enter isSuccess(List<>)");
-    return false;
-=======
   private boolean reachedMaxGeneration(final OrdinalNumber generation) {
     log.debug("enter reachedMaxGeneration(OrdinalNumber)");
     return this.maxGeneration <= generation.get();
->>>>>>> 00f58c22
   }
 
   private boolean areEnoughCompletedVariants(final List<Variant> completedVariants) {
