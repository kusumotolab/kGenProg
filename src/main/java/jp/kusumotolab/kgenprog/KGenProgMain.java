--- conflicted
+++ resolved
@@ -102,13 +102,9 @@
       }
 
       // 次世代に向けての準備
-<<<<<<< HEAD
-      variantStore.changeGeneration();
+      variantStore.proceedNextGeneration();
 
       logGenerationSummary(stopwatch.toString(), variantsByMutation, variantsByCrossover);
-=======
-      variantStore.proceedNextGeneration();
->>>>>>> e8f147a3
     }
 
     // 生成されたバリアントのパッチ出力
