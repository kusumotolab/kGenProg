package jp.kusumotolab.kgenprog;

import java.io.IOException;
import java.nio.file.Files;
import java.nio.file.Path;
import java.util.ArrayList;
import java.util.List;
import org.apache.commons.io.FileUtils;
import org.slf4j.Logger;
import org.slf4j.LoggerFactory;
import jp.kusumotolab.kgenprog.fl.FaultLocalization;
import jp.kusumotolab.kgenprog.fl.Suspiciouseness;
import jp.kusumotolab.kgenprog.ga.Base;
import jp.kusumotolab.kgenprog.ga.Crossover;
import jp.kusumotolab.kgenprog.ga.Fitness;
import jp.kusumotolab.kgenprog.ga.Gene;
import jp.kusumotolab.kgenprog.ga.Mutation;
import jp.kusumotolab.kgenprog.ga.SourceCodeGeneration;
import jp.kusumotolab.kgenprog.ga.SourceCodeValidation;
import jp.kusumotolab.kgenprog.ga.Variant;
import jp.kusumotolab.kgenprog.ga.VariantSelection;
import jp.kusumotolab.kgenprog.project.GeneratedSourceCode;
import jp.kusumotolab.kgenprog.project.ResultOutput;
import jp.kusumotolab.kgenprog.project.factory.TargetProject;
import jp.kusumotolab.kgenprog.project.test.TestProcessBuilder;

public class KGenProgMain {

  private static Logger log = LoggerFactory.getLogger(KGenProgMain.class);

  private final TargetProject targetProject;
  private final FaultLocalization faultLocalization;
  private final Mutation mutation;
  private final Crossover crossover;
  private final SourceCodeGeneration sourceCodeGeneration;
  private final SourceCodeValidation sourceCodeValidation;
  private final VariantSelection variantSelection;
  private final TestProcessBuilder testProcessBuilder;
  private final ResultOutput resultGenerator;

  // 以下，一時的なフィールド #146 で解決すべき
  private final long timeoutSeconds;
  private final int maxGeneration;
  private final int requiredSolutions;

  // TODO #146
  // workingdirのパスを一時的にMainに記述
  // 別クラスが管理すべき情報？
  public final Path workingPath;

  public KGenProgMain(final TargetProject targetProject, final FaultLocalization faultLocalization,
      final Mutation mutation, final Crossover crossover,
      final SourceCodeGeneration sourceCodeGeneration,
      final SourceCodeValidation sourceCodeValidation, final VariantSelection variantSelection,
      final ResultOutput resultGenerator, final Path workingPath) {

    this(targetProject, faultLocalization, mutation, crossover, sourceCodeGeneration,
        sourceCodeValidation, variantSelection, resultGenerator, workingPath, 60, 10, 1);
  }

  public KGenProgMain(final TargetProject targetProject, final FaultLocalization faultLocalization,
      final Mutation mutation, final Crossover crossover,
      final SourceCodeGeneration sourceCodeGeneration,
      final SourceCodeValidation sourceCodeValidation, final VariantSelection variantSelection,
      final ResultOutput resultGenerator, final Path workingPath, final long timeout,
      final int maxGeneration, final int requiredSolutions) {

    this.workingPath = workingPath;
    try {
      if (Files.exists(this.workingPath)) {
        FileUtils.deleteDirectory(this.workingPath.toFile());
      }
    } catch (final IOException e) {
      e.printStackTrace();
    }

    this.targetProject = targetProject;
    this.faultLocalization = faultLocalization;
    this.mutation = mutation;
    this.crossover = crossover;
    this.sourceCodeGeneration = sourceCodeGeneration;
    this.sourceCodeValidation = sourceCodeValidation;
    this.variantSelection = variantSelection;
    this.testProcessBuilder = new TestProcessBuilder(targetProject, this.workingPath);
    this.resultGenerator = resultGenerator;

    this.timeoutSeconds = timeout;
    this.maxGeneration = maxGeneration;
    this.requiredSolutions = requiredSolutions;
  }

  public List<Variant> run() {
    log.debug("enter run()");

    final List<Variant> completedVariants = new ArrayList<>();

    List<Variant> selectedVariants = new ArrayList<>();
    final Variant initialVariant = targetProject.getInitialVariant();
    selectedVariants.add(initialVariant);

    mutation.setCandidates(initialVariant.getGeneratedSourceCode()
        .getFiles());
    final long startTime = System.nanoTime();
    int generation = 0;
    while (true) {

      // 制限時間に達したか，最大世代数に到達した場合には GA を抜ける
      if (isTimedOut(startTime) || reachedMaxGeneration(generation++)) {
        break;
      }

      final List<Gene> genes = new ArrayList<>();
      for (Variant variant : selectedVariants) {
        final List<Suspiciouseness> suspiciousenesses =
            faultLocalization.exec(targetProject, variant, testProcessBuilder);

        final List<Base> bases = mutation.exec(suspiciousenesses);
        genes.addAll(variant.getGene()
            .generateNextGenerationGenes(bases));
      }

      genes.addAll(crossover.exec(selectedVariants));

<<<<<<< HEAD
      final List<Variant> currentGenerationVariants = new ArrayList<>();
=======
      final List<Variant> variants = new ArrayList<>();
>>>>>>> 09c98160
      for (final Gene gene : genes) {
        final GeneratedSourceCode generatedSourceCode =
            sourceCodeGeneration.exec(gene, targetProject);

        final Fitness fitness =
            sourceCodeValidation.exec(generatedSourceCode, targetProject, testProcessBuilder);

        final Variant variant = new Variant(gene, fitness, generatedSourceCode);
<<<<<<< HEAD
        currentGenerationVariants.add(variant);
=======
        variants.add(variant);
      }
>>>>>>> 09c98160

        if (0 == Double.compare(fitness.getValue(), 1.0d)) {
          completedVariants.add(variant);

<<<<<<< HEAD
          // しきい値以上の completedVariants が生成された場合は，GAを抜ける
          if (areEnoughCompletedVariants()) {
            break;
          }
        }
=======
      // しきい値以上の complatedVariants が生成された場合は，GAを抜ける
      if (areEnoughComplatedVariants(completedVariants)) {
        break;
>>>>>>> 09c98160
      }

      selectedVariants = variantSelection.exec(currentGenerationVariants);
    }

    resultGenerator.outputResult(targetProject, completedVariants);

    log.debug("exit run()");
    return completedVariants;
  }

  private boolean reachedMaxGeneration(final int generation) {
    log.debug("enter reachedMaxGeneration()");
    return this.maxGeneration <= generation;
  }

  private boolean isTimedOut(final long startTime) {
    log.debug("enter isTimedOut()");
    final long elapsedTime = System.nanoTime() - startTime;
    return elapsedTime > this.timeoutSeconds * 1000 * 1000 * 1000;
  }

  @Deprecated
  private boolean isSuccess(List<Variant> variants) {
    log.debug("enter isSuccess(List<>)");
    return false;
  }

<<<<<<< HEAD
  private boolean areEnoughCompletedVariants() {
    return this.requiredSolutions <= completedVariants.size();
  }

  public List<Variant> getCompletedVariants() {
    return this.completedVariants;
  }
=======
  private boolean areEnoughComplatedVariants(final List<Variant> completedVariants) {
    return this.requiredSolutions <= completedVariants.size();
  }
>>>>>>> 09c98160
}<|MERGE_RESOLUTION|>--- conflicted
+++ resolved
@@ -121,11 +121,7 @@
 
       genes.addAll(crossover.exec(selectedVariants));
 
-<<<<<<< HEAD
       final List<Variant> currentGenerationVariants = new ArrayList<>();
-=======
-      final List<Variant> variants = new ArrayList<>();
->>>>>>> 09c98160
       for (final Gene gene : genes) {
         final GeneratedSourceCode generatedSourceCode =
             sourceCodeGeneration.exec(gene, targetProject);
@@ -134,30 +130,17 @@
             sourceCodeValidation.exec(generatedSourceCode, targetProject, testProcessBuilder);
 
         final Variant variant = new Variant(gene, fitness, generatedSourceCode);
-<<<<<<< HEAD
         currentGenerationVariants.add(variant);
-=======
-        variants.add(variant);
-      }
->>>>>>> 09c98160
 
         if (0 == Double.compare(fitness.getValue(), 1.0d)) {
           completedVariants.add(variant);
 
-<<<<<<< HEAD
           // しきい値以上の completedVariants が生成された場合は，GAを抜ける
-          if (areEnoughCompletedVariants()) {
+          if (areEnoughCompletedVariants(completedVariants)) {
             break;
           }
         }
-=======
-      // しきい値以上の complatedVariants が生成された場合は，GAを抜ける
-      if (areEnoughComplatedVariants(completedVariants)) {
-        break;
->>>>>>> 09c98160
       }
-
-      selectedVariants = variantSelection.exec(currentGenerationVariants);
     }
 
     resultGenerator.outputResult(targetProject, completedVariants);
@@ -183,17 +166,7 @@
     return false;
   }
 
-<<<<<<< HEAD
-  private boolean areEnoughCompletedVariants() {
+  private boolean areEnoughCompletedVariants(final List<Variant> completedVariants) {
     return this.requiredSolutions <= completedVariants.size();
   }
-
-  public List<Variant> getCompletedVariants() {
-    return this.completedVariants;
-  }
-=======
-  private boolean areEnoughComplatedVariants(final List<Variant> completedVariants) {
-    return this.requiredSolutions <= completedVariants.size();
-  }
->>>>>>> 09c98160
 }