--- conflicted
+++ resolved
@@ -28,12 +28,8 @@
 	private SourceCodeGeneration sourceCodeGeneration;
 	private SourceCodeValidation sourceCodeValidation;
 	private VariantSelection variantSelection;
-<<<<<<< HEAD
+	private ProjectBuilder projectBuilder;
 	private TestProcessBuilder testExecutor;
-=======
-	private ProjectBuilder projectBuilder;
-	private TestExecutor testExecutor;
->>>>>>> c7270c3c
 
 	public KGenProgMain(TargetProject targetProject, FaultLocalization faultLocalization, Mutation mutation,
 			Crossover crossover, SourceCodeGeneration sourceCodeGeneration, SourceCodeValidation sourceCodeValidation,
@@ -45,14 +41,8 @@
 		this.sourceCodeGeneration = sourceCodeGeneration;
 		this.sourceCodeValidation = sourceCodeValidation;
 		this.variantSelection = variantSelection;
-<<<<<<< HEAD
-
+		this.projectBuilder = new ProjectBuilder(targetProject);
 		this.testExecutor = new TestProcessBuilder(targetProject);
-=======
-		this.projectBuilder = new ProjectBuilder(targetProject);
-		this.testExecutor = new TestExecutor(targetProject);
-
->>>>>>> c7270c3c
 	}
 
 	public void run() {
