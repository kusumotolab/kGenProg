package jp.kusumotolab.kgenprog.fl;

import java.util.ArrayList;
import java.util.List;
import org.slf4j.Logger;
import org.slf4j.LoggerFactory;
import jp.kusumotolab.kgenprog.ga.Variant;
import jp.kusumotolab.kgenprog.project.GeneratedAST;
import jp.kusumotolab.kgenprog.project.GeneratedSourceCode;
import jp.kusumotolab.kgenprog.project.Location;
import jp.kusumotolab.kgenprog.project.SourceFile;
import jp.kusumotolab.kgenprog.project.factory.TargetProject;
import jp.kusumotolab.kgenprog.project.test.TestProcessBuilder;
import jp.kusumotolab.kgenprog.project.test.TestResults;

public class Ochiai implements FaultLocalization {

  final String LINE_SEPARATOR = System.lineSeparator();
  
  private Logger log = LoggerFactory.getLogger(Ochiai.class);

  @Override
  public List<Suspiciouseness> exec(final TargetProject targetProject, final Variant variant,
      final TestProcessBuilder testExecutor) {

<<<<<<< HEAD
    log.debug("enter exec(TargetProject, Variant, TestProcessBuilder)");
    
    final TestResults testResults = testExecutor.start(variant.getGeneratedSourceCode());
=======
    final GeneratedSourceCode generatedSourceCode = variant.getGeneratedSourceCode();
    final TestResults testResults = testExecutor.start(generatedSourceCode);
>>>>>>> 054bccca

    final List<Suspiciouseness> suspeciousenesses = new ArrayList<>();

    for (final GeneratedAST ast : variant.getGeneratedSourceCode().getFiles()) {
      final String code = ast.getSourceCode();
      final SourceFile file = ast.getSourceFile();
      final int lastLineNumber = countLines(code);

      for (int line = 1; line <= lastLineNumber; line++) {
        final List<Location> locations = ast.inferLocations(line);
        if (!locations.isEmpty()) {
          final Location l = locations.get(locations.size() - 1);
          final long ef = testResults.getNumberOfFailedTestsExecutingTheStatement(file, l);
          final long nf = testResults.getNumberOfFailedTestsNotExecutingTheStatement(file, l);
          final long ep = testResults.getNumberOfPassedTestsExecutingTheStatement(file, l);
          final double value = ef / Math.sqrt((ef + nf) * (ef + ep));
          if (0d < value) {
            final Suspiciouseness s = new Suspiciouseness(l, value);
            suspeciousenesses.add(s);
          }
        }
      }
    }

    return suspeciousenesses;
  }

  private int countLines(final String text) {
    String[] lines = text.split("\r\n|\r|\n");
    return lines.length;
  }
}<|MERGE_RESOLUTION|>--- conflicted
+++ resolved
@@ -16,21 +16,17 @@
 public class Ochiai implements FaultLocalization {
 
   final String LINE_SEPARATOR = System.lineSeparator();
-  
+
   private Logger log = LoggerFactory.getLogger(Ochiai.class);
 
   @Override
   public List<Suspiciouseness> exec(final TargetProject targetProject, final Variant variant,
       final TestProcessBuilder testExecutor) {
+    log.debug("enter exec(TargetProject, Variant, TestProcessBuilder)");
 
-<<<<<<< HEAD
-    log.debug("enter exec(TargetProject, Variant, TestProcessBuilder)");
-    
-    final TestResults testResults = testExecutor.start(variant.getGeneratedSourceCode());
-=======
     final GeneratedSourceCode generatedSourceCode = variant.getGeneratedSourceCode();
     final TestResults testResults = testExecutor.start(generatedSourceCode);
->>>>>>> 054bccca
+
 
     final List<Suspiciouseness> suspeciousenesses = new ArrayList<>();
 
