--- conflicted
+++ resolved
@@ -31,34 +31,23 @@
  */
 public class RandomMutation extends Mutation {
 
-<<<<<<< HEAD
   protected final Type type;
-=======
   private final boolean needHistoricalElement;
 
->>>>>>> 78643e58
   /**
    * コンストラクタ
    *
    * @param mutationGeneratingCount 各世代で生成する個体数
    * @param random 乱数生成器
    * @param candidateSelection 再利用する候補を選択するオブジェクト
-<<<<<<< HEAD
-   */
-  public RandomMutation(final int mutationGeneratingCount, final Random random,
-      final CandidateSelection candidateSelection, final Type type) {
-    super(mutationGeneratingCount, random, candidateSelection);
-    this.type = type;
-=======
    * @param type 選択する候補のスコープ
    * @param needHistoricalElement 個体が生成される過程を記録するか否か
    */
   public RandomMutation(final int mutationGeneratingCount, final Random random,
-      final CandidateSelection candidateSelection,
-      final Type type, final boolean needHistoricalElement) {
-    super(mutationGeneratingCount, random, candidateSelection, type);
+      final CandidateSelection candidateSelection, final Type type, final boolean needHistoricalElement) {
+    super(mutationGeneratingCount, random, candidateSelection);
+    this.type = type;
     this.needHistoricalElement = needHistoricalElement;
->>>>>>> 78643e58
   }
 
   /**
