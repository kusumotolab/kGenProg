--- conflicted
+++ resolved
@@ -31,22 +31,14 @@
    * @param mutationGeneratingCount 各世代で生成する個体数
    * @param random 乱数生成器
    * @param candidateSelection 再利用する候補を選択するオブジェクト
-<<<<<<< HEAD
    * @param requiredSolutions 生成する必要がある修正プログラムの数
-   * @param type 選択する候補のスコープ
-   */
-  public SimpleMutation(final int mutationGeneratingCount, final Random random,
-      final CandidateSelection candidateSelection, final int requiredSolutions, final Type type) {
-    super(mutationGeneratingCount, random, candidateSelection, requiredSolutions);
-    this.type = type;
-=======
    * @param scopeType 選択する候補のスコープ
    */
   public SimpleMutation(final int mutationGeneratingCount, final Random random,
-      final CandidateSelection candidateSelection, final Scope.Type scopeType) {
-    super(mutationGeneratingCount, random, candidateSelection);
+      final CandidateSelection candidateSelection, final int requiredSolutions,
+      final Scope.Type scopeType) {
+    super(mutationGeneratingCount, random, candidateSelection, requiredSolutions);
     this.scopeType = scopeType;
->>>>>>> 397c1ae1
   }
 
   protected Operation makeOperation(final ASTLocation location) {
