--- conflicted
+++ resolved
@@ -24,13 +24,8 @@
     return random.nextInt();
   }
 
-<<<<<<< HEAD
-  public int getRandomNumber(int divisor) {
+  public int getInt(final int divisor) {
     return Math.abs(random.nextInt()) % divisor;
-=======
-  public int getInt(final int divisor) {
-    return abs(random.nextInt()) % divisor;
->>>>>>> 066f6f71
   }
 
   public double getDouble(final double max) {
