package jp.kusumotolab.kgenprog.ga;

import java.util.List;
import jp.kusumotolab.kgenprog.OrdinalNumber;
import jp.kusumotolab.kgenprog.fl.Suspiciousness;
import jp.kusumotolab.kgenprog.project.GeneratedSourceCode;
import jp.kusumotolab.kgenprog.project.test.EmptyTestResults;
import jp.kusumotolab.kgenprog.project.test.TestResults;

public class Variant {

  private final long id;
  private final int generationNumber;
  private final Gene gene;
  private final GeneratedSourceCode generatedSourceCode;
  private final TestResults testResults;
  private final Fitness fitness;
  private int selectionCount = 0;
  private final List<Suspiciousness> suspiciousnesses;
  private final HistoricalElement historicalElement;

  public Variant(final long id, final int generationNumber, final Gene gene,
      final GeneratedSourceCode generatedSourceCode, final TestResults testResults,
      final Fitness fitness, final List<Suspiciousness> suspiciousnesses,
      final HistoricalElement historicalElement) {
    this.id = id;
    this.generationNumber = generationNumber;
    this.gene = gene;
    this.generatedSourceCode = generatedSourceCode;
    this.testResults = testResults;
    this.fitness = fitness;
    this.suspiciousnesses = suspiciousnesses;
    this.historicalElement = historicalElement;
  }

  public boolean isCompleted() {
    return fitness.isMaximum();
  }

<<<<<<< HEAD
  public long getId(){
    return id;
=======
  public boolean isSyntaxValid() {
    return generatedSourceCode.isGenerationSuccess();
  }

  public boolean isBuildSucceeded() {
    return EmptyTestResults.class != testResults.getClass();
>>>>>>> 23124c97
  }

  public OrdinalNumber getGenerationNumber() {
    return new OrdinalNumber(generationNumber);
  }

  public Gene getGene() {
    return gene;
  }

  public GeneratedSourceCode getGeneratedSourceCode() {
    return generatedSourceCode;
  }

  public TestResults getTestResults() {
    return testResults;
  }

  public int getSelectionCount() {
    return selectionCount;
  }

  public Fitness getFitness() {
    return fitness;
  }

  public List<Suspiciousness> getSuspiciousnesses() {
    return suspiciousnesses;
  }

  public HistoricalElement getHistoricalElement() {
    return historicalElement;
  }

  void incrementSelectionCount() {
    selectionCount++;
  }
}<|MERGE_RESOLUTION|>--- conflicted
+++ resolved
@@ -37,17 +37,16 @@
     return fitness.isMaximum();
   }
 
-<<<<<<< HEAD
   public long getId(){
     return id;
-=======
+  }
+  
   public boolean isSyntaxValid() {
     return generatedSourceCode.isGenerationSuccess();
   }
 
   public boolean isBuildSucceeded() {
     return EmptyTestResults.class != testResults.getClass();
->>>>>>> 23124c97
   }
 
   public OrdinalNumber getGenerationNumber() {
