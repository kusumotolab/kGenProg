package jp.kusumotolab.kgenprog.ga;

import java.util.Collections;
import java.util.List;
import org.slf4j.Logger;
import org.slf4j.LoggerFactory;

public class SiglePointCrossover implements Crossover{

  private static Logger log = LoggerFactory.getLogger(SiglePointCrossover.class);

  @Override
<<<<<<< HEAD
  public List<Gene> exec(final List<Variant> variants) {
    return Collections.emptyList();
=======
  public List<Gene> exec(List<Variant> variants) {
    log.debug("enter exec(List<>)");
    // TODO Auto-generated method stub
    return null;
>>>>>>> bd715634
  }

}<|MERGE_RESOLUTION|>--- conflicted
+++ resolved
@@ -5,20 +5,14 @@
 import org.slf4j.Logger;
 import org.slf4j.LoggerFactory;
 
-public class SiglePointCrossover implements Crossover{
+public class SiglePointCrossover implements Crossover {
 
   private static Logger log = LoggerFactory.getLogger(SiglePointCrossover.class);
 
   @Override
-<<<<<<< HEAD
   public List<Gene> exec(final List<Variant> variants) {
+    log.debug("enter exec(List<>)");
     return Collections.emptyList();
-=======
-  public List<Gene> exec(List<Variant> variants) {
-    log.debug("enter exec(List<>)");
-    // TODO Auto-generated method stub
-    return null;
->>>>>>> bd715634
   }
 
 }