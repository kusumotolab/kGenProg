package jp.kusumotolab.kgenprog.ga.variant;

import java.util.ArrayList;
import java.util.Arrays;
import java.util.Collection;
import java.util.Collections;
import java.util.LinkedList;
import java.util.List;
import java.util.concurrent.atomic.AtomicLong;
import io.reactivex.Single;
import jp.kusumotolab.kgenprog.Configuration;
import jp.kusumotolab.kgenprog.OrdinalNumber;
import jp.kusumotolab.kgenprog.Strategies;
import jp.kusumotolab.kgenprog.fl.Suspiciousness;
import jp.kusumotolab.kgenprog.ga.validation.Fitness;
import jp.kusumotolab.kgenprog.project.GeneratedSourceCode;
import jp.kusumotolab.kgenprog.project.test.EmptyTestResults;
import jp.kusumotolab.kgenprog.project.test.TestResults;

public class VariantStore {

  private final Configuration config;
  private final Strategies strategies;
  private final Variant initialVariant;
  private List<Variant> currentVariants;
  private final List<Variant> allVariants;
  private List<Variant> generatedVariants;
  private final List<Variant> foundSolutions;
  private final OrdinalNumber generation;
  private final AtomicLong variantCounter;

  public VariantStore(final Configuration config, final Strategies strategies) {
    this.config = config;
    this.strategies = strategies;

    variantCounter = new AtomicLong();
    generation = new OrdinalNumber(0);
    initialVariant = createInitialVariant();
    currentVariants = Collections.singletonList(initialVariant);
    allVariants = new LinkedList<>();
    allVariants.add(initialVariant);
    generatedVariants = new ArrayList<>();
    foundSolutions = new ArrayList<>();

    // 最後に次の世代番号に進めておく
    generation.incrementAndGet();
  }

  public Variant createVariant(final Gene gene, final HistoricalElement element) {
    final GeneratedSourceCode sourceCode = strategies.execSourceCodeGeneration(this, gene);
    return createVariant(gene, sourceCode, element);
  }

  public Variant getInitialVariant() {
    return initialVariant;
  }

  public OrdinalNumber getGenerationNumber() {
    return generation;
  }

  public OrdinalNumber getFoundSolutionsNumber() {
    return new OrdinalNumber(foundSolutions.size());
  }

  public List<Variant> getCurrentVariants() {
    return currentVariants;
  }

  public List<Variant> getGeneratedVariants() {
    return generatedVariants;
  }

  public List<Variant> getAllVariants() {
    return allVariants;
  }

  public List<Variant> getFoundSolutions() {
    return foundSolutions;
  }

  public List<Variant> getFoundSolutions(final int maxNumber) {
    final int length = Math.min(maxNumber, foundSolutions.size());
    return foundSolutions.subList(0, length);
  }

  /**
   * 引数の要素すべてを次世代のVariantとして追加する
   *
   * @param variants 追加対象
   * @see addNextGenerationVariant(Variant)
   */
  public void addGeneratedVariants(final Variant... variants) {
    addGeneratedVariants(Arrays.asList(variants));
  }

  /**
   * リストの要素すべてを次世代のVariantとして追加する
   *
   * @param variants 追加対象
   * @see addNextGenerationVariant(Variant)
   */
  public void addGeneratedVariants(final Collection<? extends Variant> variants) {
    variants.forEach(this::addGeneratedVariant);
  }

  /**
   * 引数を次世代のVariantとして追加する {@code variant.isCompleted() == true} の場合，foundSolutionとして追加され次世代のVariantには追加されない
   *
   * @param variant
   */
  public void addGeneratedVariant(final Variant variant) {

    allVariants.add(variant);
    if (variant.isCompleted()) {
      foundSolutions.add(variant);
    } else {
      generatedVariants.add(variant);
    }
  }

  /**
   * VariantSelectionを実行し世代交代を行う
   *
   * currentVariantsおよびgeneratedVariantsから次世代のVariantsを選択し，それらを次のcurrentVariantsとする
   * また，generatedVariantsをclearする
   */
  public void proceedNextGeneration() {

    final List<Variant> nextVariants =
        strategies.execVariantSelection(currentVariants, generatedVariants);
    nextVariants.forEach(Variant::incrementSelectionCount);
    generation.incrementAndGet();

    currentVariants = nextVariants;
    generatedVariants = new ArrayList<>();
  }

  private Variant createInitialVariant() {
    final GeneratedSourceCode sourceCode =
        strategies.execASTConstruction(config.getTargetProject());
    return createVariant(new Gene(Collections.emptyList()), sourceCode,
        new OriginalHistoricalElement());
  }

  private Variant createVariant(final Gene gene, final GeneratedSourceCode sourceCode,
      final HistoricalElement element) {
    final LazyVariant variant = new LazyVariant(variantCounter.getAndIncrement(), generation.get(),
        gene, sourceCode, element);
    final Single<Variant> variantSingle = Single.just(variant)
        .cast(Variant.class)
        .cache();
<<<<<<< HEAD
    final Single<TestResults> resultsSingle = sourceCode.isGenerationSuccess()
=======

    final Single<TestResults> resultsSingle = sourceCode.shouldBeTested()
>>>>>>> 93c6a691
        ? strategies.execAsyncTestExecutor(variantSingle)
        .cache()
        : Single.just(EmptyTestResults.instance);
    variant.setTestResultsSingle(resultsSingle);

    final Single<Fitness> fitnessSingle = Single
        .zip(variantSingle, resultsSingle,
            (v, r) -> strategies.execSourceCodeValidation(sourceCode, r))
        .cache();
    variant.setFitnessSingle(fitnessSingle);

    final Single<List<Suspiciousness>> suspiciousnessListSingle = Single
        .zip(variantSingle, resultsSingle,
            (v, r) -> strategies.execFaultLocalization(sourceCode, r))
        .cache();
    variant.setSuspiciousnessListSingle(suspiciousnessListSingle);

    variant.subscribe();

    return variant;
  }
}<|MERGE_RESOLUTION|>--- conflicted
+++ resolved
@@ -150,12 +150,8 @@
     final Single<Variant> variantSingle = Single.just(variant)
         .cast(Variant.class)
         .cache();
-<<<<<<< HEAD
-    final Single<TestResults> resultsSingle = sourceCode.isGenerationSuccess()
-=======
 
     final Single<TestResults> resultsSingle = sourceCode.shouldBeTested()
->>>>>>> 93c6a691
         ? strategies.execAsyncTestExecutor(variantSingle)
         .cache()
         : Single.just(EmptyTestResults.instance);
