--- conflicted
+++ resolved
@@ -172,25 +172,16 @@
         .cache();
     variant.setTestResultsSingle(resultsSingle);
 
-<<<<<<< HEAD
-    final Single<Fitness> fitnessSingle =
-        variantSingle.map(v -> strategies.execSourceCodeValidation(sourceCode, v.getTestResults()))
-            .cache();
-    variant.setFitnessSingle(fitnessSingle);
-
-    final Single<List<Suspiciousness>> suspiciousnessListSingle =
-        variantSingle.map(v -> strategies.execFaultLocalization(sourceCode, v.getTestResults()))
-            .cache();
-=======
-    final Single<Fitness> fitnessSingle = Single.zip(variantSingle, resultsSingle,
-        (v, r) -> strategies.execSourceCodeValidation(sourceCode, r))
+    final Single<Fitness> fitnessSingle = Single
+        .zip(variantSingle, resultsSingle,
+            (v, r) -> strategies.execSourceCodeValidation(sourceCode, r))
         .cache();
     variant.setFitnessSingle(fitnessSingle);
 
-    final Single<List<Suspiciousness>> suspiciousnessListSingle = Single.zip(variantSingle, resultsSingle,
-        (v, r) -> strategies.execFaultLocalization(sourceCode, r))
+    final Single<List<Suspiciousness>> suspiciousnessListSingle = Single
+        .zip(variantSingle, resultsSingle,
+            (v, r) -> strategies.execFaultLocalization(sourceCode, r))
         .cache();
->>>>>>> 22b812aa
     variant.setSuspiciousnessListSingle(suspiciousnessListSingle);
 
     variant.subscribe();
