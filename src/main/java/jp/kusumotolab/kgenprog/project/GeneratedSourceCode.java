package jp.kusumotolab.kgenprog.project;

import java.util.ArrayList;
import java.util.List;

import jp.kusumotolab.kgenprog.project.jdt.GeneratedJDTAST;

/**
 * APR によって生成されたソースコード 複数ソースファイルの AST の集合を持つ
 */
public class GeneratedSourceCode {
	private List<GeneratedAST> files;

	public GeneratedSourceCode(List<GeneratedAST> files) {
		this.files = files;
	}

<<<<<<< HEAD
	public List<GeneratedAST> getGeneratedASTs(){
		final List<GeneratedAST> asts = new ArrayList<>(this.files);
		return asts;
=======
	public List<GeneratedAST> getFiles(){
		return files;
>>>>>>> f5c92837
	}
}<|MERGE_RESOLUTION|>--- conflicted
+++ resolved
@@ -15,13 +15,7 @@
 		this.files = files;
 	}
 
-<<<<<<< HEAD
-	public List<GeneratedAST> getGeneratedASTs(){
-		final List<GeneratedAST> asts = new ArrayList<>(this.files);
-		return asts;
-=======
 	public List<GeneratedAST> getFiles(){
 		return files;
->>>>>>> f5c92837
 	}
 }