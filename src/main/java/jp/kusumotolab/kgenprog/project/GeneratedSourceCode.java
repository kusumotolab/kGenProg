--- conflicted
+++ resolved
@@ -15,13 +15,7 @@
 		this.files = files;
 	}
 
-<<<<<<< HEAD
-	public List<GeneratedAST> getGeneratedASTs(){
-		final List<GeneratedAST> asts = new ArrayList<>(this.files);
-		return asts;
-=======
 	public List<GeneratedAST> getFiles(){
 		return files;
->>>>>>> 87f7f8db
 	}
 }