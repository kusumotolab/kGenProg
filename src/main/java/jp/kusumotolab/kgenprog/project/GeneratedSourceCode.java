--- conflicted
+++ resolved
@@ -41,15 +41,11 @@
     }
     return ast.inferLocations(lineNumber);
   }
-<<<<<<< HEAD
-
-=======
   
   public List<Location> getAllLocations() {
     return files.stream().flatMap(v -> v.getAllLocations().stream()).collect(Collectors.toList());
   }
   
->>>>>>> 476fbdbe
   public Range inferLineNumbers(Location location) {
     log.debug("enter inferLineNumbers(Location)");
     return location.inferLineNumbers();
