package jp.kusumotolab.kgenprog.project.jdt;

import java.util.List;
import org.eclipse.jdt.core.dom.ASTNode;
import org.eclipse.jdt.core.dom.CompilationUnit;
import org.eclipse.jdt.core.dom.StructuralPropertyDescriptor;
import org.eclipse.jdt.core.dom.rewrite.ASTRewrite;
import jp.kusumotolab.kgenprog.project.GeneratedSourceCode;
import jp.kusumotolab.kgenprog.project.Location;

public class ReplaceOperation implements JDTOperation {
  private final ASTNode astNode;

  public ReplaceOperation(final ASTNode astNode) {
    this.astNode = astNode;
  }

  @Override
  public void applyToASTRewrite(final GeneratedJDTAST ast, final JDTLocation location,
      final ASTRewrite astRewrite) {
    final ASTNode copiedNode = ASTNode.copySubtree(astRewrite.getAST(), astNode);
    astRewrite.replace(location.locate(ast.getRoot()), copiedNode, null);
  }

  @Override
  public GeneratedSourceCode applyDirectly(final GeneratedSourceCode generatedSourceCode,
      final Location location) {
    final JDTLocation jdtLocation = (JDTLocation) location;

    generatedSourceCode.getFiles().stream()
        .filter(ast -> ast.getSourceFile().equals(location.getSourceFile())).forEach(ast -> {
<<<<<<< HEAD
          CompilationUnit unit = ((GeneratedJDTAST) ast).getRoot();
          ASTNode target = jdtLocation.locate(unit);
=======
          final CompilationUnit unit = ((GeneratedJDTAST) ast).getRoot();
          final ASTNode target = jdtLocation.locate(unit);
>>>>>>> 8d3a9bd0

          replaceNode(target);
        });

    return generatedSourceCode;
  }

  private void replaceNode(final ASTNode target) {
    final StructuralPropertyDescriptor locationInParent = target.getLocationInParent();

    final ASTNode copiedNode = ASTNode.copySubtree(target.getAST(), this.astNode);

    if (locationInParent.isChildListProperty()) {
      @SuppressWarnings("unchecked")
      final List<ASTNode> siblings =
          (List<ASTNode>) target.getParent().getStructuralProperty(locationInParent);
      final int replaceIdx = siblings.indexOf(target);
      siblings.set(replaceIdx, copiedNode);

    } else if (locationInParent.isChildProperty()) {
      target.getParent().setStructuralProperty(locationInParent, copiedNode);

    } else {
      throw new RuntimeException("can't replace node");
    }
  }
}<|MERGE_RESOLUTION|>--- conflicted
+++ resolved
@@ -29,14 +29,8 @@
 
     generatedSourceCode.getFiles().stream()
         .filter(ast -> ast.getSourceFile().equals(location.getSourceFile())).forEach(ast -> {
-<<<<<<< HEAD
-          CompilationUnit unit = ((GeneratedJDTAST) ast).getRoot();
-          ASTNode target = jdtLocation.locate(unit);
-=======
           final CompilationUnit unit = ((GeneratedJDTAST) ast).getRoot();
           final ASTNode target = jdtLocation.locate(unit);
->>>>>>> 8d3a9bd0
-
           replaceNode(target);
         });
 
