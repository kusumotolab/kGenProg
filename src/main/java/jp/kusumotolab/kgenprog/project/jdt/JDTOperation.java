package jp.kusumotolab.kgenprog.project.jdt;

import java.util.List;
import java.util.stream.Collectors;
import org.eclipse.jdt.core.dom.rewrite.ASTRewrite;
import org.eclipse.jface.text.BadLocationException;
import org.eclipse.jface.text.Document;
import org.eclipse.text.edits.MalformedTreeException;
import jp.kusumotolab.kgenprog.project.GeneratedAST;
import jp.kusumotolab.kgenprog.project.GeneratedSourceCode;
import jp.kusumotolab.kgenprog.project.GenerationFailedSourceCode;
import jp.kusumotolab.kgenprog.project.Location;
import jp.kusumotolab.kgenprog.project.Operation;

public interface JDTOperation extends Operation {

  @Override
  default public GeneratedSourceCode apply(final GeneratedSourceCode generatedSourceCode,
      final Location location) {

    try {
<<<<<<< HEAD
      final List<GeneratedAST> newASTs = generatedSourceCode.getFiles()
          .stream()
          .map(ast -> applyEachAST(ast, location))
          .collect(Collectors.toList());
      return new GeneratedSourceCode(newASTs);
    } catch (Exception e) {
      e.printStackTrace();
=======
      final List<GeneratedAST> newASTs = generatedSourceCode.getFiles().stream()
          .map(ast -> applyEachAST(ast, location)).collect(Collectors.toList());
      return new GeneratedSourceCode(newASTs);
    } catch (Exception e) {
      // e.printStackTrace();
>>>>>>> 7ae426cd
      return GenerationFailedSourceCode.GENERATION_FAILED;
    }
  }

  default public GeneratedAST applyEachAST(final GeneratedAST ast, final Location location) {
    if (!ast.getSourceFile()
        .equals(location.getSourceFile())) {
      return ast;
    }

    final GeneratedJDTAST jdtast = (GeneratedJDTAST) ast;
    final ASTRewrite astRewrite = ASTRewrite.create(jdtast.getRoot()
        .getAST());

    applyToASTRewrite((GeneratedJDTAST) ast, (JDTLocation) location, astRewrite);

    final Document document = new Document(jdtast.getSourceCode());
    try {
      astRewrite.rewriteAST(document, null)
          .apply(document);
    } catch (MalformedTreeException | BadLocationException e) {
      throw new RuntimeException(e);
    }

    return jdtast.getConstruction()
        .constructAST(ast.getSourceFile(), document.get());
  }

  public void applyToASTRewrite(final GeneratedJDTAST ast, final JDTLocation location,
      final ASTRewrite astRewrite);
}<|MERGE_RESOLUTION|>--- conflicted
+++ resolved
@@ -19,21 +19,13 @@
       final Location location) {
 
     try {
-<<<<<<< HEAD
       final List<GeneratedAST> newASTs = generatedSourceCode.getFiles()
           .stream()
           .map(ast -> applyEachAST(ast, location))
           .collect(Collectors.toList());
       return new GeneratedSourceCode(newASTs);
     } catch (Exception e) {
-      e.printStackTrace();
-=======
-      final List<GeneratedAST> newASTs = generatedSourceCode.getFiles().stream()
-          .map(ast -> applyEachAST(ast, location)).collect(Collectors.toList());
-      return new GeneratedSourceCode(newASTs);
-    } catch (Exception e) {
       // e.printStackTrace();
->>>>>>> 7ae426cd
       return GenerationFailedSourceCode.GENERATION_FAILED;
     }
   }
