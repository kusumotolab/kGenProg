<<<<<<< HEAD
package jp.kusumotolab.kgenprog.project.jdt;

import java.util.List;
import java.util.stream.Collectors;
import jp.kusumotolab.kgenprog.project.GeneratedAST;
import jp.kusumotolab.kgenprog.project.GeneratedSourceCode;
import jp.kusumotolab.kgenprog.project.GenerationFailedSourceCode;
import jp.kusumotolab.kgenprog.project.Location;
import jp.kusumotolab.kgenprog.project.Operation;
import org.eclipse.jdt.core.dom.rewrite.ASTRewrite;
import org.eclipse.jface.text.BadLocationException;
import org.eclipse.jface.text.Document;
import org.eclipse.text.edits.MalformedTreeException;

public interface JDTOperation extends Operation {
  @Override
  default public GeneratedSourceCode apply(final GeneratedSourceCode generatedSourceCode,
      final Location location) {
    
    try {
      final List<GeneratedAST> newASTs = generatedSourceCode.getFiles().stream()
        .map(ast -> applyEachAST(ast, location)).collect(Collectors.toList());
      return new GeneratedSourceCode(newASTs);
    }catch (Exception e) {
      e.printStackTrace();
      return GenerationFailedSourceCode.GENERATION_FAILED;
    }
  }

  default public GeneratedAST applyEachAST(final GeneratedAST ast, final Location location) {
    if (!ast.getSourceFile().equals(location.getSourceFile())) {
      return ast;
    }

    final GeneratedJDTAST jdtast = (GeneratedJDTAST) ast;
    final ASTRewrite astRewrite = ASTRewrite.create(jdtast.getRoot().getAST());

    applyToASTRewrite((GeneratedJDTAST) ast, (JDTLocation) location, astRewrite);

    final Document document = new Document(jdtast.getSourceCode());
    try {
      astRewrite.rewriteAST(document, null).apply(document);
    } catch (MalformedTreeException | BadLocationException e) {
      throw new RuntimeException(e);
    }

    return jdtast.getConstruction().constructAST(ast.getSourceFile(), document.get());
  }

  public void applyToASTRewrite(final GeneratedJDTAST ast, final JDTLocation location,
      final ASTRewrite astRewrite);
}
=======
package jp.kusumotolab.kgenprog.project.jdt;

import java.util.List;
import java.util.stream.Collectors;
import org.eclipse.jdt.core.dom.rewrite.ASTRewrite;
import org.eclipse.jface.text.BadLocationException;
import org.eclipse.jface.text.Document;
import org.eclipse.text.edits.MalformedTreeException;
import jp.kusumotolab.kgenprog.project.GeneratedAST;
import jp.kusumotolab.kgenprog.project.GeneratedSourceCode;
import jp.kusumotolab.kgenprog.project.Location;
import jp.kusumotolab.kgenprog.project.Operation;

public interface JDTOperation extends Operation {
  @Override
  default public GeneratedSourceCode apply(final GeneratedSourceCode generatedSourceCode,
      final Location location) {
    final List<GeneratedAST> newASTs = generatedSourceCode.getFiles().stream()
        .map(ast -> applyEachAST(ast, location)).collect(Collectors.toList());
    return new GeneratedSourceCode(newASTs);
  }

  default public GeneratedAST applyEachAST(final GeneratedAST ast, final Location location) {
    if (!ast.getSourceFile().equals(location.getSourceFile())) {
      return ast;
    }

    final GeneratedJDTAST jdtast = (GeneratedJDTAST) ast;
    final ASTRewrite astRewrite = ASTRewrite.create(jdtast.getRoot().getAST());

    applyToASTRewrite((GeneratedJDTAST) ast, (JDTLocation) location, astRewrite);

    final Document document = new Document(jdtast.getSourceCode());
    try {
      astRewrite.rewriteAST(document, null).apply(document);
    } catch (MalformedTreeException | BadLocationException e) {
      throw new RuntimeException(e);
    }

    return jdtast.getConstruction().constructAST(ast.getSourceFile(), document.get());
  }

  public void applyToASTRewrite(final GeneratedJDTAST ast, final JDTLocation location,
      final ASTRewrite astRewrite);
}
>>>>>>> 5fca4631
<|MERGE_RESOLUTION|>--- conflicted
+++ resolved
@@ -1,4 +1,3 @@
-<<<<<<< HEAD
 package jp.kusumotolab.kgenprog.project.jdt;
 
 import java.util.List;
@@ -50,51 +49,4 @@
 
   public void applyToASTRewrite(final GeneratedJDTAST ast, final JDTLocation location,
       final ASTRewrite astRewrite);
-}
-=======
-package jp.kusumotolab.kgenprog.project.jdt;
-
-import java.util.List;
-import java.util.stream.Collectors;
-import org.eclipse.jdt.core.dom.rewrite.ASTRewrite;
-import org.eclipse.jface.text.BadLocationException;
-import org.eclipse.jface.text.Document;
-import org.eclipse.text.edits.MalformedTreeException;
-import jp.kusumotolab.kgenprog.project.GeneratedAST;
-import jp.kusumotolab.kgenprog.project.GeneratedSourceCode;
-import jp.kusumotolab.kgenprog.project.Location;
-import jp.kusumotolab.kgenprog.project.Operation;
-
-public interface JDTOperation extends Operation {
-  @Override
-  default public GeneratedSourceCode apply(final GeneratedSourceCode generatedSourceCode,
-      final Location location) {
-    final List<GeneratedAST> newASTs = generatedSourceCode.getFiles().stream()
-        .map(ast -> applyEachAST(ast, location)).collect(Collectors.toList());
-    return new GeneratedSourceCode(newASTs);
-  }
-
-  default public GeneratedAST applyEachAST(final GeneratedAST ast, final Location location) {
-    if (!ast.getSourceFile().equals(location.getSourceFile())) {
-      return ast;
-    }
-
-    final GeneratedJDTAST jdtast = (GeneratedJDTAST) ast;
-    final ASTRewrite astRewrite = ASTRewrite.create(jdtast.getRoot().getAST());
-
-    applyToASTRewrite((GeneratedJDTAST) ast, (JDTLocation) location, astRewrite);
-
-    final Document document = new Document(jdtast.getSourceCode());
-    try {
-      astRewrite.rewriteAST(document, null).apply(document);
-    } catch (MalformedTreeException | BadLocationException e) {
-      throw new RuntimeException(e);
-    }
-
-    return jdtast.getConstruction().constructAST(ast.getSourceFile(), document.get());
-  }
-
-  public void applyToASTRewrite(final GeneratedJDTAST ast, final JDTLocation location,
-      final ASTRewrite astRewrite);
-}
->>>>>>> 5fca4631
+}