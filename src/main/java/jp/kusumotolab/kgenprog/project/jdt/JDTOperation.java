package jp.kusumotolab.kgenprog.project.jdt;

import java.util.List;
import java.util.stream.Collectors;
import org.eclipse.jdt.core.dom.rewrite.ASTRewrite;
import org.eclipse.jface.text.BadLocationException;
import org.eclipse.jface.text.Document;
import org.eclipse.text.edits.MalformedTreeException;
import org.slf4j.Logger;
import org.slf4j.LoggerFactory;
import jp.kusumotolab.kgenprog.project.ASTLocation;
import jp.kusumotolab.kgenprog.project.GeneratedAST;
import jp.kusumotolab.kgenprog.project.GeneratedSourceCode;
import jp.kusumotolab.kgenprog.project.GenerationFailedSourceCode;
import jp.kusumotolab.kgenprog.project.Operation;
import jp.kusumotolab.kgenprog.project.ProductSourcePath;
import jp.kusumotolab.kgenprog.project.SourcePath;

public abstract class JDTOperation implements Operation {

  public static final Logger log = LoggerFactory.getLogger(JDTOperation.class);

  @Override
  public GeneratedSourceCode apply(final GeneratedSourceCode generatedSourceCode,
      final ASTLocation location) {

    try {
      final List<GeneratedAST<ProductSourcePath>> newASTs = generatedSourceCode.getProductAsts()
          .stream()
          .map(ast -> applyEachAST(ast, location))
          .collect(Collectors.toList());
      return new GeneratedSourceCode(newASTs, generatedSourceCode.getTestAsts());
    } catch (final Exception e) {
<<<<<<< HEAD
      log.debug("Operation failed: {}", e.getMessage());
      log.trace("Trace:", e);
=======
      log.debug("Opperation failed: {}", e.getMessage());
>>>>>>> 312f3401
      return createGenerationFailedSourceCode(e);
    }
  }

  private <T extends SourcePath> GeneratedAST<T> applyEachAST(final GeneratedAST<T> ast,
      final ASTLocation location) {
    if (!ast.getSourcePath()
        .equals(location.getSourcePath())) {
      return ast;
    }

    final GeneratedJDTAST<T> jdtast = (GeneratedJDTAST<T>) ast;
    final ASTRewrite astRewrite = ASTRewrite.create(jdtast.getRoot()
        .getAST());

    applyToASTRewrite((GeneratedJDTAST<T>) ast, (JDTASTLocation) location, astRewrite);

    final Document document = new Document(jdtast.getSourceCode());
    try {
      astRewrite.rewriteAST(document, null)
          .apply(document);
    } catch (MalformedTreeException | BadLocationException e) {
      throw new RuntimeException(e);
    }

    return jdtast.getConstruction()
        .constructAST(ast.getSourcePath(), document.get());
  }

  protected abstract <T extends SourcePath> void applyToASTRewrite(final GeneratedJDTAST<T> ast,
      final JDTASTLocation location, final ASTRewrite astRewrite);

  private GeneratedSourceCode createGenerationFailedSourceCode(final Exception exception) {
    final Throwable cause;
    if (exception.getCause() != null) {
      cause = exception.getCause();
    } else {
      cause = exception;
    }

    return new GenerationFailedSourceCode(cause.getMessage());
  }
}<|MERGE_RESOLUTION|>--- conflicted
+++ resolved
@@ -31,12 +31,7 @@
           .collect(Collectors.toList());
       return new GeneratedSourceCode(newASTs, generatedSourceCode.getTestAsts());
     } catch (final Exception e) {
-<<<<<<< HEAD
       log.debug("Operation failed: {}", e.getMessage());
-      log.trace("Trace:", e);
-=======
-      log.debug("Opperation failed: {}", e.getMessage());
->>>>>>> 312f3401
       return createGenerationFailedSourceCode(e);
     }
   }
