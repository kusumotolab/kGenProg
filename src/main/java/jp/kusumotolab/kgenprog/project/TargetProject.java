--- conflicted
+++ resolved
@@ -21,8 +21,6 @@
 		this.classPaths = classPaths;
 	}
 
-<<<<<<< HEAD
-=======
 	public List<SourceFile> getSourceFiles() {
 		return sourceFiles;
 	}
@@ -35,7 +33,6 @@
 		return classPaths;
 	}
 
->>>>>>> 87f7f8db
 	public Variant getInitialVariant() {
 		Gene gene = new SimpleGene(Collections.emptyList());
 		Fitness fitness = null;
@@ -44,29 +41,9 @@
 		return new Variant(gene, fitness, generatedSourceCode);
 	}
 
-<<<<<<< HEAD
 	// hitori
-	private List<GeneratedAST> constructAST() {
-		return null;
-=======
 	private List<GeneratedAST> constructAST() {
 		// TODO: ここにDIする方法を検討
 		return new JDTASTConstruction().constructAST(this);
->>>>>>> 87f7f8db
-	}
-
-	public List<SourceFile> getSourceFiles() {
-		final List<SourceFile> sourceFiles = new ArrayList<>(this.sourceFiles);
-		return sourceFiles;
-	}
-
-	public List<SourceFile> getTestFiles() {
-		final List<SourceFile> testFiles = new ArrayList<>(this.testFiles);
-		return testFiles;
-	}
-	
-	public List<ClassPath> getClassPaths(){
-		final List<ClassPath> classpaths = new ArrayList<>(this.classPaths);
-		return classpaths;
 	}
 }