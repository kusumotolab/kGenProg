--- conflicted
+++ resolved
@@ -1,256 +1,214 @@
-package jp.kusumotolab.kgenprog.project;
+package jp.kusumotolab.kgenprog.project;
+
+import java.io.File;
+import java.io.FileInputStream;
+import java.io.IOException;
+import java.io.InputStream;
+import java.net.URI;
+import java.nio.file.Files;
+import java.nio.file.LinkOption;
+import java.nio.file.Path;
+import java.nio.file.Paths;
+import java.util.ArrayList;
+import java.util.Collection;
+import java.util.List;
+import java.util.stream.Collectors;
+import javax.tools.Diagnostic;
+import javax.tools.DiagnosticCollector;
+import javax.tools.JavaCompiler;
+import javax.tools.JavaCompiler.CompilationTask;
+import javax.tools.JavaFileObject;
+import javax.tools.SimpleJavaFileObject;
+import javax.tools.StandardJavaFileManager;
+import javax.tools.ToolProvider;
+import org.apache.commons.io.FileUtils;
+import org.objectweb.asm.ClassReader;
+import org.objectweb.asm.Opcodes;
+import org.slf4j.Logger;
+import org.slf4j.LoggerFactory;
+import jp.kusumotolab.kgenprog.project.factory.TargetProject;
+import jp.kusumotolab.kgenprog.project.test.TargetFullyQualifiedName;
+
+public class ProjectBuilder {
+
+  private static Logger log = LoggerFactory.getLogger(ProcessBuilder.class);
+  static private final String CLASSPATH_SEPARATOR = File.pathSeparator;
+
+  private final TargetProject targetProject;
+
+  public ProjectBuilder(final TargetProject targetProject) {
+    this.targetProject = targetProject;
+  }
+
+  /**
+   * 初期ソースコードをビルド
+   *
+   * @param workingDir バイトコード出力ディレクトリ
+   * @return ビルドに関するさまざまな情報
+   */
+
+  @Deprecated
+  public BuildResults build(final Path workingDir) {
+    log.debug("enter build(Path)");
+    return this.build(null, workingDir);
+  }
+
+  /**
+   * @param generatedSourceCode null でなければ与えられた generatedSourceCode からビルド．null の場合は，初期ソースコードからビルド
+   * @param workingDir バイトコード出力ディレクトリ
+   * @return ビルドに関するさまざまな情報
+   */
+  public BuildResults build(final GeneratedSourceCode generatedSourceCode, final Path workingDir) {
+    log.debug("enter build(GeneratedSourceCode, Path)");
+
+    final JavaCompiler compiler = ToolProvider.getSystemJavaCompiler();
+    final StandardJavaFileManager fileManager = compiler.getStandardFileManager(null, null, null);
+
+    // outディレクトリが存在しなければ生成
+    final File outputDirectoryFile = workingDir.toFile();
+    if (!outputDirectoryFile.exists()) {
+      outputDirectoryFile.mkdirs();
+    }
+
+    final Iterable<? extends JavaFileObject> javaFileObjects;
+
+    // variant が null なら，初期ソースコードをビルド
+    if (null == generatedSourceCode) {
+      javaFileObjects = fileManager.getJavaFileObjectsFromStrings(this.targetProject
+          .getSourceFiles().stream().map(f -> f.path.toString()).collect(Collectors.toList()));
+    }
+
+    // variant が null でなければ，バリアントのソースコードをビルド
+    else {
+      final List<GeneratedAST> generatedASTs = generatedSourceCode.getFiles();
+      javaFileObjects = generatedASTs.stream()
+          .map(a -> new JavaSourceFromString(a.getPrimaryClassName(), a.getSourceCode()))
+          .collect(Collectors.toList());
+    }
+
+    final List<String> compilationOptions = new ArrayList<>();
+    compilationOptions.add("-d");
+    compilationOptions.add(workingDir.toFile().getAbsolutePath());
+    compilationOptions.add("-encoding");
+    compilationOptions.add("UTF-8");
+    compilationOptions.add("-classpath");
+    compilationOptions.add(String.join(CLASSPATH_SEPARATOR, this.targetProject.getClassPaths()
+        .stream().map(cp -> cp.path.toString()).collect(Collectors.toList())));
+
+    final DiagnosticCollector<JavaFileObject> diagnostics = new DiagnosticCollector<>();
+    final CompilationTask task =
+        compiler.getTask(null, fileManager, diagnostics, compilationOptions, null, javaFileObjects);
+
+    try {
+      fileManager.close();
+    } catch (final IOException e) {
+      e.printStackTrace();
+    }
+
+    final long compilationTime = System.currentTimeMillis();
+    final boolean isFailed = !task.call();
+
+    // TODO コンパイルできないときのエラー出力はもうちょっと考えるべき
+    for (Diagnostic<?> diagnostic : diagnostics.getDiagnostics()) {
+//      System.err.println(diagnostic.getCode());
+//      System.err.println(diagnostic.getKind());
+//      System.err.println(diagnostic.getPosition());
+//      System.err.println(diagnostic.getStartPosition());
+//      System.err.println(diagnostic.getEndPosition());
+//      System.err.println(diagnostic.getSource());
+//      System.err.println(diagnostic.getMessage(null));
+      log.error(diagnostic.getCode());
+      log.error("{}", diagnostic.getKind());
+      log.error("{}", diagnostic.getPosition());
+      log.error("{}", diagnostic.getStartPosition());
+      log.error("{}", diagnostic.getEndPosition());
+      log.error("{}", diagnostic.getSource());
+      log.error(diagnostic.getMessage(null));
+    }
 
-import java.io.File;
-import java.io.FileInputStream;
-import java.io.IOException;
-import java.io.InputStream;
-import java.net.URI;
-import java.nio.file.Files;
-import java.nio.file.LinkOption;
-import java.nio.file.Path;
-import java.nio.file.Paths;
-import java.util.ArrayList;
-import java.util.Collection;
-import java.util.List;
-import java.util.stream.Collectors;
-import javax.tools.Diagnostic;
-import javax.tools.DiagnosticCollector;
-import javax.tools.JavaCompiler;
-import javax.tools.JavaCompiler.CompilationTask;
-import javax.tools.JavaFileObject;
-import javax.tools.SimpleJavaFileObject;
-import javax.tools.StandardJavaFileManager;
-import javax.tools.ToolProvider;
-import org.apache.commons.io.FileUtils;
-import org.objectweb.asm.ClassReader;
-import org.objectweb.asm.Opcodes;
-<<<<<<< HEAD
-import org.slf4j.Logger;
-import org.slf4j.LoggerFactory;
-=======
-import jp.kusumotolab.kgenprog.project.factory.TargetProject;
->>>>>>> 054bccca
-import jp.kusumotolab.kgenprog.project.test.TargetFullyQualifiedName;
-
-public class ProjectBuilder {
-
-  private static Logger log = LoggerFactory.getLogger(ProcessBuilder.class);
-  static private final String CLASSPATH_SEPARATOR = File.pathSeparator;
-
-  private final TargetProject targetProject;
-
-  public ProjectBuilder(final TargetProject targetProject) {
-    this.targetProject = targetProject;
-  }
-
-  /**
-   * 初期ソースコードをビルド
-<<<<<<< HEAD
-   *
-   * @param outDir バイトコード出力ディレクトリ
-   * @return ビルドに関するさまざまな情報
-   */
-  @Deprecated
-  public BuildResults build(final Path outDir) {
-    log.debug("enter build(Path)");
-    return this.build(null, outDir);
-=======
-   * 
-   * @param workingDir バイトコード出力ディレクトリ
-   * @return ビルドに関するさまざまな情報
-   */
-  @Deprecated
-  public BuildResults build(final Path workingDir) {
-    return this.build(null, workingDir);
->>>>>>> 054bccca
-  }
-
-  /**
-   * @param generatedSourceCode null でなければ与えられた generatedSourceCode からビルド．null の場合は，初期ソースコードからビルド
-   * @param workingDir バイトコード出力ディレクトリ
-   * @return ビルドに関するさまざまな情報
-   */
-<<<<<<< HEAD
-  public BuildResults build(final GeneratedSourceCode generatedSourceCode, final Path outDir) {
-    log.debug("enter build(GeneratedSourceCode, Path)");
-=======
-  public BuildResults build(final GeneratedSourceCode generatedSourceCode, final Path workingDir) {
->>>>>>> 054bccca
-
-    final JavaCompiler compiler = ToolProvider.getSystemJavaCompiler();
-    final StandardJavaFileManager fileManager = compiler.getStandardFileManager(null, null, null);
-
-    // outディレクトリが存在しなければ生成
-    final File outputDirectoryFile = workingDir.toFile();
-    if (!outputDirectoryFile.exists()) {
-      outputDirectoryFile.mkdirs();
+    final BuildResults buildResults =
+        new BuildResults(generatedSourceCode, isFailed, workingDir, diagnostics);
+
+    if (buildResults.isBuildFailed) {
+      log.debug("exit build(GeneratedSourceCode, Path)");
+      return buildResults;
+    }
+
+    // ソースファイルとクラスファイルのマッピング
+    final Collection<File> classFiles =
+        FileUtils.listFiles(workingDir.toFile(), new String[] {"class"}, true);
+    final List<SourceFile> sourceFiles = this.targetProject.getSourceFiles();
+    for (final File classFile : classFiles) {
+
+      try {
+        // コンパイル時間よりも古い更新時間のファイルは，削除してOK
+        final long lastModifiedTime =
+            Files.getLastModifiedTime(classFile.toPath(), LinkOption.NOFOLLOW_LINKS).toMillis();
+        if (lastModifiedTime < compilationTime) {
+
+          // 更新されて間もないファイルは消せないことがあるので（OS依存），その場合はプログラム終了時に消すように指定，ただしそれでも消せない場合はある
+          if (!classFile.delete()) {
+            // classFile.deleteOnExit();
+            throw new RuntimeException();
+          }
+          continue;
+        }
+      } catch (final IOException e) {
+        e.printStackTrace();
+      }
+
+      // クラスファイルのパース
+      final ClassParser parser = this.parse(classFile);
+
+      // 対応関係の構築
+      final String partialPath = parser.getPartialPath();
+      final TargetFullyQualifiedName fqn = new TargetFullyQualifiedName(parser.getFQN());
+      SourceFile correspondingSourceFile = null;
+      for (final SourceFile sourceFile : sourceFiles) {
+        if (sourceFile.path.endsWith(partialPath)) {
+          correspondingSourceFile = sourceFile;
+          break;
+        }
+      }
+      if (null != correspondingSourceFile) {
+        buildResults.addMapping(correspondingSourceFile.path,
+            Paths.get(classFile.getAbsolutePath()));
+        buildResults.addMapping(correspondingSourceFile.path, fqn);
+      } else {
+        buildResults.setMappingAvailable(false);
+      }
+    }
+    log.debug("exit build(GeneratedSourceCode, Path)");
+    return buildResults;
+  }
+
+  private ClassParser parse(final File classFile) {
+    log.debug("enter parse(File)");
+    try (final InputStream is = new FileInputStream(classFile)) {
+      final ClassReader reader = new ClassReader(is);
+      final ClassParser parser = new ClassParser(Opcodes.ASM6);
+      reader.accept(parser, ClassReader.SKIP_CODE);
+      log.debug("exit parse(File)");
+      return parser;
+    } catch (final Exception e) {
+      e.printStackTrace();
+      return null;
     }
-
-    final Iterable<? extends JavaFileObject> javaFileObjects;
-
-    // variant が null なら，初期ソースコードをビルド
-    if (null == generatedSourceCode) {
-      javaFileObjects = fileManager.getJavaFileObjectsFromStrings(this.targetProject
-          .getSourceFiles().stream().map(f -> f.path.toString()).collect(Collectors.toList()));
-    }
-
-    // variant が null でなければ，バリアントのソースコードをビルド
-    else {
-      final List<GeneratedAST> generatedASTs = generatedSourceCode.getFiles();
-      javaFileObjects = generatedASTs.stream()
-          .map(a -> new JavaSourceFromString(a.getPrimaryClassName(), a.getSourceCode()))
-          .collect(Collectors.toList());
-    }
-
-    final List<String> compilationOptions = new ArrayList<>();
-    compilationOptions.add("-d");
-    compilationOptions.add(workingDir.toFile().getAbsolutePath());
-    compilationOptions.add("-encoding");
-    compilationOptions.add("UTF-8");
-    compilationOptions.add("-classpath");
-    compilationOptions.add(String.join(CLASSPATH_SEPARATOR, this.targetProject.getClassPaths()
-        .stream().map(cp -> cp.path.toString()).collect(Collectors.toList())));
-
-    final DiagnosticCollector<JavaFileObject> diagnostics = new DiagnosticCollector<>();
-    final CompilationTask task =
-        compiler.getTask(null, fileManager, diagnostics, compilationOptions, null, javaFileObjects);
-
-    try {
-      fileManager.close();
-    } catch (final IOException e) {
-      e.printStackTrace();
-    }
-
-    final long compilationTime = System.currentTimeMillis();
-    final boolean isFailed = !task.call();
-
-    // TODO コンパイルできないときのエラー出力はもうちょっと考えるべき
-    for (Diagnostic<?> diagnostic : diagnostics.getDiagnostics()) {
-//      System.err.println(diagnostic.getCode());
-//      System.err.println(diagnostic.getKind());
-//      System.err.println(diagnostic.getPosition());
-//      System.err.println(diagnostic.getStartPosition());
-//      System.err.println(diagnostic.getEndPosition());
-//      System.err.println(diagnostic.getSource());
-//      System.err.println(diagnostic.getMessage(null));
-      log.error(diagnostic.getCode());
-      log.error("{}", diagnostic.getKind());
-      log.error("{}", diagnostic.getPosition());
-      log.error("{}", diagnostic.getStartPosition());
-      log.error("{}", diagnostic.getEndPosition());
-      log.error("{}", diagnostic.getSource());
-      log.error(diagnostic.getMessage(null));
-    }
-
-<<<<<<< HEAD
-    try {
-      fileManager.close();
-    } catch (final IOException e) {
-      log.error(e.getMessage(), e);
-//      e.printStackTrace();
-    }
-
-=======
->>>>>>> 054bccca
-    final BuildResults buildResults =
-        new BuildResults(generatedSourceCode, isFailed, workingDir, diagnostics);
-
-    if (buildResults.isBuildFailed) {
-      log.debug("exit build(GeneratedSourceCode, Path)");
-      return buildResults;
-    }
-
-    // ソースファイルとクラスファイルのマッピング
-    final Collection<File> classFiles =
-        FileUtils.listFiles(workingDir.toFile(), new String[] {"class"}, true);
-    final List<SourceFile> sourceFiles = this.targetProject.getSourceFiles();
-    for (final File classFile : classFiles) {
-
-      try {
-        // コンパイル時間よりも古い更新時間のファイルは，削除してOK
-        final long lastModifiedTime =
-            Files.getLastModifiedTime(classFile.toPath(), LinkOption.NOFOLLOW_LINKS).toMillis();
-        if (lastModifiedTime < compilationTime) {
-
-          // 更新されて間もないファイルは消せないことがあるので（OS依存），その場合はプログラム終了時に消すように指定，ただしそれでも消せない場合はある
-          if (!classFile.delete()) {
-            // classFile.deleteOnExit();
-            throw new RuntimeException();
-          }
-          continue;
-        }
-      } catch (final IOException e) {
-        e.printStackTrace();
-      }
-
-      // クラスファイルのパース
-      final ClassParser parser = this.parse(classFile);
-
-      // 対応関係の構築
-      final String partialPath = parser.getPartialPath();
-      final TargetFullyQualifiedName fqn = new TargetFullyQualifiedName(parser.getFQN());
-      SourceFile correspondingSourceFile = null;
-      for (final SourceFile sourceFile : sourceFiles) {
-        if (sourceFile.path.endsWith(partialPath)) {
-          correspondingSourceFile = sourceFile;
-          break;
-        }
-      }
-      if (null != correspondingSourceFile) {
-        buildResults.addMapping(correspondingSourceFile.path,
-            Paths.get(classFile.getAbsolutePath()));
-        buildResults.addMapping(correspondingSourceFile.path, fqn);
-      } else {
-        buildResults.setMappingAvailable(false);
-      }
-    }
-    log.debug("exit build(GeneratedSourceCode, Path)");
-    return buildResults;
-  }
-
-  private ClassParser parse(final File classFile) {
-<<<<<<< HEAD
-    log.debug("enter parse(File)");
-
-    ClassReader reader = null;
-    try {
-      reader = new ClassReader(new FileInputStream(classFile));
-    } catch (final Exception e) {
-      log.error(e.getMessage(), e);
-//      e.printStackTrace();
-    }
-    final ClassParser parser = new ClassParser(Opcodes.ASM6);
-    reader.accept(parser, ClassReader.SKIP_CODE);
-
-    log.debug("exit parse(File)");
-    return parser;
-=======
-
-    try (final InputStream is = new FileInputStream(classFile)) {
-      final ClassReader reader = new ClassReader(is);
-      final ClassParser parser = new ClassParser(Opcodes.ASM6);
-      reader.accept(parser, ClassReader.SKIP_CODE);
-      return parser;
-    } catch (final Exception e) {
-      e.printStackTrace();
-      return null;
-    }
->>>>>>> 054bccca
-  }
-}
-
-
-class JavaSourceFromString extends SimpleJavaFileObject {
-
-  final String code;
-
-  JavaSourceFromString(String name, String code) {
-    super(URI.create("string:///" + name.replace('.', '/') + Kind.SOURCE.extension), Kind.SOURCE);
-    this.code = code;
-  }
-
-  @Override
-  public CharSequence getCharContent(boolean ignoreEncodingErrors) {
-    return code;
-  }
-}
+  }
+}
+
+
+class JavaSourceFromString extends SimpleJavaFileObject {
+
+  final String code;
+
+  JavaSourceFromString(String name, String code) {
+    super(URI.create("string:///" + name.replace('.', '/') + Kind.SOURCE.extension), Kind.SOURCE);
+    this.code = code;
+  }
+
+  @Override
+  public CharSequence getCharContent(boolean ignoreEncodingErrors) {
+    return code;
+  }
+}