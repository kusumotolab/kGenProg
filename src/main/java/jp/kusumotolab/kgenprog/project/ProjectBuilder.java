package jp.kusumotolab.kgenprog.project;

import java.io.File;
import java.io.FileInputStream;
import java.io.IOException;
import java.io.InputStream;
import java.io.Writer;
import java.net.URI;
import java.nio.file.Path;
import java.nio.file.Paths;
import java.util.ArrayList;
import java.util.Collection;
import java.util.HashSet;
import java.util.List;
import java.util.Set;
import java.util.stream.Collectors;
import java.util.stream.Stream;
import java.util.stream.StreamSupport;
import javax.tools.Diagnostic;
import javax.tools.DiagnosticCollector;
import javax.tools.JavaCompiler;
import javax.tools.JavaCompiler.CompilationTask;
import javax.tools.JavaFileObject;
import javax.tools.SimpleJavaFileObject;
import javax.tools.StandardJavaFileManager;
import javax.tools.ToolProvider;
import org.apache.commons.io.FileUtils;
import org.objectweb.asm.ClassReader;
import org.objectweb.asm.Opcodes;
import org.slf4j.Logger;
import org.slf4j.LoggerFactory;
import jp.kusumotolab.kgenprog.project.factory.TargetProject;
import jp.kusumotolab.kgenprog.project.test.TargetFullyQualifiedName;

public class ProjectBuilder {

  private static Logger log = LoggerFactory.getLogger(ProcessBuilder.class);
  static private final String CLASSPATH_SEPARATOR = File.pathSeparator;

  private final TargetProject targetProject;

  public ProjectBuilder(final TargetProject targetProject) {
    this.targetProject = targetProject;
  }

  /**
<<<<<<< HEAD
   * 初期ソースコードをビルド
   *
   * @param workingDir バイトコード出力ディレクトリ
   * @return ビルドに関するさまざまな情報
   */

  @Deprecated
  public BuildResults build(final Path workingDir) {
    log.debug("enter build(Path)");
    return this.build(null, workingDir);
  }

  /**
=======
>>>>>>> 6e4f4ee5
   * @param generatedSourceCode null でなければ与えられた generatedSourceCode からビルド．null の場合は，初期ソースコードからビルド
   * @param workingDir バイトコード出力ディレクトリ
   * @return ビルドに関するさまざまな情報
   */
  public BuildResults build(final GeneratedSourceCode generatedSourceCode, final Path workingDir) {
    log.debug("enter build(GeneratedSourceCode, Path)");

    final JavaCompiler compiler = ToolProvider.getSystemJavaCompiler();
    final StandardJavaFileManager fileManager = compiler.getStandardFileManager(null, null, null);

    // workingDir が存在しなければ生成
    final File workingDireFile = workingDir.toFile();
    if (!workingDireFile.exists()) {
      workingDireFile.mkdirs();
    }

    // コンパイル対象の JavaFileObject を生成
    final Iterable<? extends JavaFileObject> javaFileObjects =
        generateAllJavaFileObjects(generatedSourceCode.getFiles(), fileManager);

    final List<String> compilationOptions = new ArrayList<>();
    compilationOptions.add("-d");
    compilationOptions.add(workingDir.toFile().getAbsolutePath());
    compilationOptions.add("-encoding");
    compilationOptions.add("UTF-8");
    compilationOptions.add("-classpath");
    compilationOptions.add(String.join(CLASSPATH_SEPARATOR, this.targetProject.getClassPaths()
        .stream().map(cp -> cp.path.toString()).collect(Collectors.toList())));
    compilationOptions.add("-verbose");

    final DiagnosticCollector<JavaFileObject> diagnostics = new DiagnosticCollector<>();
    final List<String> verboseLines = new ArrayList<>();
    final CompilationTask task = compiler.getTask(new Writer() {
      @Override
      public void write(char[] cbuf, int off, int len) throws IOException {
        final String text = new String(cbuf);
        verboseLines.add(text.substring(off, off + len));
      }

      @Override
      public void flush() throws IOException {}

      @Override
      public void close() throws IOException {}
    }, fileManager, diagnostics, compilationOptions, null, javaFileObjects);

    try {
      fileManager.close();
    } catch (final IOException e) {
      e.printStackTrace();
    }

    final boolean isFailed = !task.call();

    // TODO コンパイルできないときのエラー出力はもうちょっと考えるべき
    for (Diagnostic<?> diagnostic : diagnostics.getDiagnostics()) {
//      System.err.println(diagnostic.getCode());
//      System.err.println(diagnostic.getKind());
//      System.err.println(diagnostic.getPosition());
//      System.err.println(diagnostic.getStartPosition());
//      System.err.println(diagnostic.getEndPosition());
//      System.err.println(diagnostic.getSource());
//      System.err.println(diagnostic.getMessage(null));
      log.error(diagnostic.getCode());
      log.error("{}", diagnostic.getKind());
      log.error("{}", diagnostic.getPosition());
      log.error("{}", diagnostic.getStartPosition());
      log.error("{}", diagnostic.getEndPosition());
      log.error("{}", diagnostic.getSource());
      log.error(diagnostic.getMessage(null));
    }

    final BuildResults buildResults =
        new BuildResults(generatedSourceCode, isFailed, workingDir, diagnostics);

    if (buildResults.isBuildFailed) {
      log.debug("exit build(GeneratedSourceCode, Path)");
      return buildResults;
    }

    // ソースファイルとクラスファイルのマッピング
    final Collection<File> classFiles =
        FileUtils.listFiles(workingDir.toFile(), new String[] {"class"}, true);

    // TODO: https://github.com/kusumotolab/kGenProg/pull/154
    // final Set<String> updatedFiles = getUpdatedFiles(verboseLines);

    final List<SourceFile> allSourceFiles = new ArrayList<>();
    allSourceFiles.addAll(this.targetProject.getSourceFiles());
    allSourceFiles.addAll(this.targetProject.getTestFiles());

    for (final File classFile : classFiles) {

      // TODO: https://github.com/kusumotolab/kGenProg/pull/154
      // 更新されたファイルの中に classFile が含まれていない場合は削除．この機能はとりあえず無しで問題ない
      // if (!updatedFiles.isEmpty() && !updatedFiles.contains(classFile.getAbsolutePath())) {
      // if (!classFile.delete()) {
      // throw new RuntimeException();
      // }
      // continue;
      // }

      // クラスファイルのパース
      final ClassParser parser = this.parse(classFile);

      // 対応関係の構築
      final String partialPath = parser.getPartialPath();
      final TargetFullyQualifiedName fqn = new TargetFullyQualifiedName(parser.getFQN());
      SourceFile correspondingSourceFile = null;
      for (final SourceFile sourceFile : allSourceFiles) {
        if (sourceFile.path.endsWith(partialPath)) {
          correspondingSourceFile = sourceFile;
          break;
        }
      }
      if (null != correspondingSourceFile) {
        buildResults.addMapping(correspondingSourceFile.path,
            Paths.get(classFile.getAbsolutePath()));
        buildResults.addMapping(correspondingSourceFile.path, fqn);
      } else {
        buildResults.setMappingAvailable(false);
      }
    }
    log.debug("exit build(GeneratedSourceCode, Path)");
    return buildResults;
  }

  /**
   * すべて（ターゲットソースファイルとテストコード）の JavaFileObject を生成するメソッド
   * 
   * @param list
   * @param fileManager
   * @return
   */
  private Iterable<? extends JavaFileObject> generateAllJavaFileObjects(
      final List<GeneratedAST> list, final StandardJavaFileManager fileManager) {

    final Iterable<? extends JavaFileObject> targetIterator =
        generateJavaFileObjectsFromGeneratedAst(list);
    final Iterable<? extends JavaFileObject> testIterator =
        generateJavaFileObjectsFromSourceFile(this.targetProject.getTestFiles(), fileManager);

    return Stream.concat( //
        StreamSupport.stream(targetIterator.spliterator(), false), //
        StreamSupport.stream(testIterator.spliterator(), false)).collect(Collectors.toSet());
  }

  /**
   * GeneratedAST の List からJavaFileObject を生成するメソッド
   * 
   * @param asts
   * @return
   */
  private Iterable<? extends JavaFileObject> generateJavaFileObjectsFromGeneratedAst(
      final List<GeneratedAST> asts) {
    return asts.stream().map(JavaSourceFromString::new).collect(Collectors.toSet());
  }

  /**
   * ソースファイルから JavaFileObject を生成するメソッド
   * 
   * @param files
   * @param fileManager
   * @return
   */
  private Iterable<? extends JavaFileObject> generateJavaFileObjectsFromSourceFile(
      final List<SourceFile> files, final StandardJavaFileManager fileManager) {
    final Set<String> sourceFileNames =
        files.stream().map(f -> f.path.toString()).collect(Collectors.toSet());
    return fileManager.getJavaFileObjectsFromStrings(sourceFileNames);
  }


  private ClassParser parse(final File classFile) {
    log.debug("enter parse(File)");
    try (final InputStream is = new FileInputStream(classFile)) {
      final ClassReader reader = new ClassReader(is);
      final ClassParser parser = new ClassParser(Opcodes.ASM6);
      reader.accept(parser, ClassReader.SKIP_CODE);
      log.debug("exit parse(File)");
      return parser;
    } catch (final Exception e) {
      e.printStackTrace();
      return null;
    }
  }

  // TODO: https://github.com/kusumotolab/kGenProg/pull/154
  @SuppressWarnings("unused")
  private Set<String> getUpdatedFiles(final List<String> lines) {
    final String prefixWindowsOracle = "[RegularFileObject[";
    final String prefixMacOracle = "[DirectoryFileObject[";
    final Set<String> updatedFiles = new HashSet<>();
    for (final String line : lines) {

      // for OracleJDK in Mac environment
      if (line.startsWith(prefixMacOracle)) {
        final int startIndex = prefixMacOracle.length();
        final int endIndex = line.indexOf(']');
        final String updatedFile =
            line.substring(startIndex, endIndex).replace(":", File.separator);
        updatedFiles.add(updatedFile);
      }

      // for OracleJDK in Windows environment
      else if (line.startsWith(prefixWindowsOracle)) {
        final int startIndex = prefixWindowsOracle.length();
        final int endIndex = line.indexOf(']');
        final String updatedFile = line.substring(startIndex, endIndex);
        updatedFiles.add(updatedFile);
      }
    }
    return updatedFiles;
  }
}


class JavaSourceFromString extends SimpleJavaFileObject {

  final String code;

  JavaSourceFromString(final GeneratedAST ast) {
    this(ast.getPrimaryClassName(), ast.getSourceCode());
  }

  JavaSourceFromString(final String name, final String code) {
    super(URI.create("string:///" + name.replace('.', '/') + Kind.SOURCE.extension), Kind.SOURCE);
    this.code = code;
  }

  @Override
  public CharSequence getCharContent(boolean ignoreEncodingErrors) {
    return code;
  }
}
<|MERGE_RESOLUTION|>--- conflicted
+++ resolved
@@ -1,297 +1,281 @@
-package jp.kusumotolab.kgenprog.project;
-
-import java.io.File;
-import java.io.FileInputStream;
-import java.io.IOException;
-import java.io.InputStream;
-import java.io.Writer;
-import java.net.URI;
-import java.nio.file.Path;
-import java.nio.file.Paths;
-import java.util.ArrayList;
-import java.util.Collection;
-import java.util.HashSet;
-import java.util.List;
-import java.util.Set;
-import java.util.stream.Collectors;
-import java.util.stream.Stream;
-import java.util.stream.StreamSupport;
-import javax.tools.Diagnostic;
-import javax.tools.DiagnosticCollector;
-import javax.tools.JavaCompiler;
-import javax.tools.JavaCompiler.CompilationTask;
-import javax.tools.JavaFileObject;
-import javax.tools.SimpleJavaFileObject;
-import javax.tools.StandardJavaFileManager;
-import javax.tools.ToolProvider;
-import org.apache.commons.io.FileUtils;
-import org.objectweb.asm.ClassReader;
-import org.objectweb.asm.Opcodes;
-import org.slf4j.Logger;
-import org.slf4j.LoggerFactory;
-import jp.kusumotolab.kgenprog.project.factory.TargetProject;
-import jp.kusumotolab.kgenprog.project.test.TargetFullyQualifiedName;
-
-public class ProjectBuilder {
-
-  private static Logger log = LoggerFactory.getLogger(ProcessBuilder.class);
-  static private final String CLASSPATH_SEPARATOR = File.pathSeparator;
-
-  private final TargetProject targetProject;
-
-  public ProjectBuilder(final TargetProject targetProject) {
-    this.targetProject = targetProject;
-  }
-
-  /**
-<<<<<<< HEAD
-   * 初期ソースコードをビルド
-   *
-   * @param workingDir バイトコード出力ディレクトリ
-   * @return ビルドに関するさまざまな情報
-   */
-
-  @Deprecated
-  public BuildResults build(final Path workingDir) {
-    log.debug("enter build(Path)");
-    return this.build(null, workingDir);
-  }
-
-  /**
-=======
->>>>>>> 6e4f4ee5
-   * @param generatedSourceCode null でなければ与えられた generatedSourceCode からビルド．null の場合は，初期ソースコードからビルド
-   * @param workingDir バイトコード出力ディレクトリ
-   * @return ビルドに関するさまざまな情報
-   */
-  public BuildResults build(final GeneratedSourceCode generatedSourceCode, final Path workingDir) {
-    log.debug("enter build(GeneratedSourceCode, Path)");
-
-    final JavaCompiler compiler = ToolProvider.getSystemJavaCompiler();
-    final StandardJavaFileManager fileManager = compiler.getStandardFileManager(null, null, null);
-
-    // workingDir が存在しなければ生成
-    final File workingDireFile = workingDir.toFile();
-    if (!workingDireFile.exists()) {
-      workingDireFile.mkdirs();
-    }
-
-    // コンパイル対象の JavaFileObject を生成
-    final Iterable<? extends JavaFileObject> javaFileObjects =
-        generateAllJavaFileObjects(generatedSourceCode.getFiles(), fileManager);
-
-    final List<String> compilationOptions = new ArrayList<>();
-    compilationOptions.add("-d");
-    compilationOptions.add(workingDir.toFile().getAbsolutePath());
-    compilationOptions.add("-encoding");
-    compilationOptions.add("UTF-8");
-    compilationOptions.add("-classpath");
-    compilationOptions.add(String.join(CLASSPATH_SEPARATOR, this.targetProject.getClassPaths()
-        .stream().map(cp -> cp.path.toString()).collect(Collectors.toList())));
-    compilationOptions.add("-verbose");
-
-    final DiagnosticCollector<JavaFileObject> diagnostics = new DiagnosticCollector<>();
-    final List<String> verboseLines = new ArrayList<>();
-    final CompilationTask task = compiler.getTask(new Writer() {
-      @Override
-      public void write(char[] cbuf, int off, int len) throws IOException {
-        final String text = new String(cbuf);
-        verboseLines.add(text.substring(off, off + len));
-      }
-
-      @Override
-      public void flush() throws IOException {}
-
-      @Override
-      public void close() throws IOException {}
-    }, fileManager, diagnostics, compilationOptions, null, javaFileObjects);
-
-    try {
-      fileManager.close();
-    } catch (final IOException e) {
-      e.printStackTrace();
-    }
-
-    final boolean isFailed = !task.call();
-
-    // TODO コンパイルできないときのエラー出力はもうちょっと考えるべき
-    for (Diagnostic<?> diagnostic : diagnostics.getDiagnostics()) {
-//      System.err.println(diagnostic.getCode());
-//      System.err.println(diagnostic.getKind());
-//      System.err.println(diagnostic.getPosition());
-//      System.err.println(diagnostic.getStartPosition());
-//      System.err.println(diagnostic.getEndPosition());
-//      System.err.println(diagnostic.getSource());
-//      System.err.println(diagnostic.getMessage(null));
-      log.error(diagnostic.getCode());
-      log.error("{}", diagnostic.getKind());
-      log.error("{}", diagnostic.getPosition());
-      log.error("{}", diagnostic.getStartPosition());
-      log.error("{}", diagnostic.getEndPosition());
-      log.error("{}", diagnostic.getSource());
-      log.error(diagnostic.getMessage(null));
-    }
-
-    final BuildResults buildResults =
-        new BuildResults(generatedSourceCode, isFailed, workingDir, diagnostics);
-
-    if (buildResults.isBuildFailed) {
-      log.debug("exit build(GeneratedSourceCode, Path)");
-      return buildResults;
-    }
-
-    // ソースファイルとクラスファイルのマッピング
-    final Collection<File> classFiles =
-        FileUtils.listFiles(workingDir.toFile(), new String[] {"class"}, true);
-
-    // TODO: https://github.com/kusumotolab/kGenProg/pull/154
-    // final Set<String> updatedFiles = getUpdatedFiles(verboseLines);
-
-    final List<SourceFile> allSourceFiles = new ArrayList<>();
-    allSourceFiles.addAll(this.targetProject.getSourceFiles());
-    allSourceFiles.addAll(this.targetProject.getTestFiles());
-
-    for (final File classFile : classFiles) {
-
-      // TODO: https://github.com/kusumotolab/kGenProg/pull/154
-      // 更新されたファイルの中に classFile が含まれていない場合は削除．この機能はとりあえず無しで問題ない
-      // if (!updatedFiles.isEmpty() && !updatedFiles.contains(classFile.getAbsolutePath())) {
-      // if (!classFile.delete()) {
-      // throw new RuntimeException();
-      // }
-      // continue;
-      // }
-
-      // クラスファイルのパース
-      final ClassParser parser = this.parse(classFile);
-
-      // 対応関係の構築
-      final String partialPath = parser.getPartialPath();
-      final TargetFullyQualifiedName fqn = new TargetFullyQualifiedName(parser.getFQN());
-      SourceFile correspondingSourceFile = null;
-      for (final SourceFile sourceFile : allSourceFiles) {
-        if (sourceFile.path.endsWith(partialPath)) {
-          correspondingSourceFile = sourceFile;
-          break;
-        }
-      }
-      if (null != correspondingSourceFile) {
-        buildResults.addMapping(correspondingSourceFile.path,
-            Paths.get(classFile.getAbsolutePath()));
-        buildResults.addMapping(correspondingSourceFile.path, fqn);
-      } else {
-        buildResults.setMappingAvailable(false);
-      }
-    }
-    log.debug("exit build(GeneratedSourceCode, Path)");
-    return buildResults;
-  }
-
-  /**
-   * すべて（ターゲットソースファイルとテストコード）の JavaFileObject を生成するメソッド
-   * 
-   * @param list
-   * @param fileManager
-   * @return
-   */
-  private Iterable<? extends JavaFileObject> generateAllJavaFileObjects(
-      final List<GeneratedAST> list, final StandardJavaFileManager fileManager) {
-
-    final Iterable<? extends JavaFileObject> targetIterator =
-        generateJavaFileObjectsFromGeneratedAst(list);
-    final Iterable<? extends JavaFileObject> testIterator =
-        generateJavaFileObjectsFromSourceFile(this.targetProject.getTestFiles(), fileManager);
-
-    return Stream.concat( //
-        StreamSupport.stream(targetIterator.spliterator(), false), //
-        StreamSupport.stream(testIterator.spliterator(), false)).collect(Collectors.toSet());
-  }
-
-  /**
-   * GeneratedAST の List からJavaFileObject を生成するメソッド
-   * 
-   * @param asts
-   * @return
-   */
-  private Iterable<? extends JavaFileObject> generateJavaFileObjectsFromGeneratedAst(
-      final List<GeneratedAST> asts) {
-    return asts.stream().map(JavaSourceFromString::new).collect(Collectors.toSet());
-  }
-
-  /**
-   * ソースファイルから JavaFileObject を生成するメソッド
-   * 
-   * @param files
-   * @param fileManager
-   * @return
-   */
-  private Iterable<? extends JavaFileObject> generateJavaFileObjectsFromSourceFile(
-      final List<SourceFile> files, final StandardJavaFileManager fileManager) {
-    final Set<String> sourceFileNames =
-        files.stream().map(f -> f.path.toString()).collect(Collectors.toSet());
-    return fileManager.getJavaFileObjectsFromStrings(sourceFileNames);
-  }
-
-
-  private ClassParser parse(final File classFile) {
-    log.debug("enter parse(File)");
-    try (final InputStream is = new FileInputStream(classFile)) {
-      final ClassReader reader = new ClassReader(is);
-      final ClassParser parser = new ClassParser(Opcodes.ASM6);
-      reader.accept(parser, ClassReader.SKIP_CODE);
-      log.debug("exit parse(File)");
-      return parser;
-    } catch (final Exception e) {
-      e.printStackTrace();
-      return null;
-    }
-  }
-
-  // TODO: https://github.com/kusumotolab/kGenProg/pull/154
-  @SuppressWarnings("unused")
-  private Set<String> getUpdatedFiles(final List<String> lines) {
-    final String prefixWindowsOracle = "[RegularFileObject[";
-    final String prefixMacOracle = "[DirectoryFileObject[";
-    final Set<String> updatedFiles = new HashSet<>();
-    for (final String line : lines) {
-
-      // for OracleJDK in Mac environment
-      if (line.startsWith(prefixMacOracle)) {
-        final int startIndex = prefixMacOracle.length();
-        final int endIndex = line.indexOf(']');
-        final String updatedFile =
-            line.substring(startIndex, endIndex).replace(":", File.separator);
-        updatedFiles.add(updatedFile);
-      }
-
-      // for OracleJDK in Windows environment
-      else if (line.startsWith(prefixWindowsOracle)) {
-        final int startIndex = prefixWindowsOracle.length();
-        final int endIndex = line.indexOf(']');
-        final String updatedFile = line.substring(startIndex, endIndex);
-        updatedFiles.add(updatedFile);
-      }
-    }
-    return updatedFiles;
-  }
-}
-
-
-class JavaSourceFromString extends SimpleJavaFileObject {
-
-  final String code;
-
-  JavaSourceFromString(final GeneratedAST ast) {
-    this(ast.getPrimaryClassName(), ast.getSourceCode());
-  }
-
-  JavaSourceFromString(final String name, final String code) {
-    super(URI.create("string:///" + name.replace('.', '/') + Kind.SOURCE.extension), Kind.SOURCE);
-    this.code = code;
-  }
-
-  @Override
-  public CharSequence getCharContent(boolean ignoreEncodingErrors) {
-    return code;
-  }
-}
+package jp.kusumotolab.kgenprog.project;
+
+import java.io.File;
+import java.io.FileInputStream;
+import java.io.IOException;
+import java.io.InputStream;
+import java.io.Writer;
+import java.net.URI;
+import java.nio.file.Path;
+import java.nio.file.Paths;
+import java.util.ArrayList;
+import java.util.Collection;
+import java.util.HashSet;
+import java.util.List;
+import java.util.Set;
+import java.util.stream.Collectors;
+import java.util.stream.Stream;
+import java.util.stream.StreamSupport;
+import javax.tools.Diagnostic;
+import javax.tools.DiagnosticCollector;
+import javax.tools.JavaCompiler;
+import javax.tools.JavaCompiler.CompilationTask;
+import javax.tools.JavaFileObject;
+import javax.tools.SimpleJavaFileObject;
+import javax.tools.StandardJavaFileManager;
+import javax.tools.ToolProvider;
+import org.apache.commons.io.FileUtils;
+import org.objectweb.asm.ClassReader;
+import org.objectweb.asm.Opcodes;
+import org.slf4j.Logger;
+import org.slf4j.LoggerFactory;
+import jp.kusumotolab.kgenprog.project.factory.TargetProject;
+import jp.kusumotolab.kgenprog.project.test.TargetFullyQualifiedName;
+
+public class ProjectBuilder {
+
+  private static Logger log = LoggerFactory.getLogger(ProcessBuilder.class);
+  static private final String CLASSPATH_SEPARATOR = File.pathSeparator;
+
+  private final TargetProject targetProject;
+
+  public ProjectBuilder(final TargetProject targetProject) {
+    this.targetProject = targetProject;
+  }
+
+  /**
+   * @param generatedSourceCode null でなければ与えられた generatedSourceCode からビルド．null の場合は，初期ソースコードからビルド
+   * @param workingDir バイトコード出力ディレクトリ
+   * @return ビルドに関するさまざまな情報
+   */
+  public BuildResults build(final GeneratedSourceCode generatedSourceCode, final Path workingDir) {
+    log.debug("enter build(GeneratedSourceCode, Path)");
+
+    final JavaCompiler compiler = ToolProvider.getSystemJavaCompiler();
+    final StandardJavaFileManager fileManager = compiler.getStandardFileManager(null, null, null);
+
+    // workingDir が存在しなければ生成
+    final File workingDireFile = workingDir.toFile();
+    if (!workingDireFile.exists()) {
+      workingDireFile.mkdirs();
+    }
+
+    // コンパイル対象の JavaFileObject を生成
+    final Iterable<? extends JavaFileObject> javaFileObjects =
+        generateAllJavaFileObjects(generatedSourceCode.getFiles(), fileManager);
+
+    final List<String> compilationOptions = new ArrayList<>();
+    compilationOptions.add("-d");
+    compilationOptions.add(workingDir.toFile().getAbsolutePath());
+    compilationOptions.add("-encoding");
+    compilationOptions.add("UTF-8");
+    compilationOptions.add("-classpath");
+    compilationOptions.add(String.join(CLASSPATH_SEPARATOR, this.targetProject.getClassPaths()
+        .stream().map(cp -> cp.path.toString()).collect(Collectors.toList())));
+    compilationOptions.add("-verbose");
+
+    final DiagnosticCollector<JavaFileObject> diagnostics = new DiagnosticCollector<>();
+    final List<String> verboseLines = new ArrayList<>();
+    final CompilationTask task = compiler.getTask(new Writer() {
+      @Override
+      public void write(char[] cbuf, int off, int len) throws IOException {
+        final String text = new String(cbuf);
+        verboseLines.add(text.substring(off, off + len));
+      }
+
+      @Override
+      public void flush() throws IOException {}
+
+      @Override
+      public void close() throws IOException {}
+    }, fileManager, diagnostics, compilationOptions, null, javaFileObjects);
+
+    try {
+      fileManager.close();
+    } catch (final IOException e) {
+      e.printStackTrace();
+    }
+
+    final boolean isFailed = !task.call();
+
+    // TODO コンパイルできないときのエラー出力はもうちょっと考えるべき
+    for (Diagnostic<?> diagnostic : diagnostics.getDiagnostics()) {
+//      System.err.println(diagnostic.getCode());
+//      System.err.println(diagnostic.getKind());
+//      System.err.println(diagnostic.getPosition());
+//      System.err.println(diagnostic.getStartPosition());
+//      System.err.println(diagnostic.getEndPosition());
+//      System.err.println(diagnostic.getSource());
+//      System.err.println(diagnostic.getMessage(null));
+      log.error(diagnostic.getCode());
+      log.error("{}", diagnostic.getKind());
+      log.error("{}", diagnostic.getPosition());
+      log.error("{}", diagnostic.getStartPosition());
+      log.error("{}", diagnostic.getEndPosition());
+      log.error("{}", diagnostic.getSource());
+      log.error(diagnostic.getMessage(null));
+    }
+
+    final BuildResults buildResults =
+        new BuildResults(generatedSourceCode, isFailed, workingDir, diagnostics);
+
+    if (buildResults.isBuildFailed) {
+      log.debug("exit build(GeneratedSourceCode, Path)");
+      return buildResults;
+    }
+
+    // ソースファイルとクラスファイルのマッピング
+    final Collection<File> classFiles =
+        FileUtils.listFiles(workingDir.toFile(), new String[] {"class"}, true);
+
+    // TODO: https://github.com/kusumotolab/kGenProg/pull/154
+    // final Set<String> updatedFiles = getUpdatedFiles(verboseLines);
+
+    final List<SourceFile> allSourceFiles = new ArrayList<>();
+    allSourceFiles.addAll(this.targetProject.getSourceFiles());
+    allSourceFiles.addAll(this.targetProject.getTestFiles());
+
+    for (final File classFile : classFiles) {
+
+      // TODO: https://github.com/kusumotolab/kGenProg/pull/154
+      // 更新されたファイルの中に classFile が含まれていない場合は削除．この機能はとりあえず無しで問題ない
+      // if (!updatedFiles.isEmpty() && !updatedFiles.contains(classFile.getAbsolutePath())) {
+      // if (!classFile.delete()) {
+      // throw new RuntimeException();
+      // }
+      // continue;
+      // }
+
+      // クラスファイルのパース
+      final ClassParser parser = this.parse(classFile);
+
+      // 対応関係の構築
+      final String partialPath = parser.getPartialPath();
+      final TargetFullyQualifiedName fqn = new TargetFullyQualifiedName(parser.getFQN());
+      SourceFile correspondingSourceFile = null;
+      for (final SourceFile sourceFile : allSourceFiles) {
+        if (sourceFile.path.endsWith(partialPath)) {
+          correspondingSourceFile = sourceFile;
+          break;
+        }
+      }
+      if (null != correspondingSourceFile) {
+        buildResults.addMapping(correspondingSourceFile.path,
+            Paths.get(classFile.getAbsolutePath()));
+        buildResults.addMapping(correspondingSourceFile.path, fqn);
+      } else {
+        buildResults.setMappingAvailable(false);
+      }
+    }
+    log.debug("exit build(GeneratedSourceCode, Path)");
+    return buildResults;
+  }
+
+  /**
+   * すべて（ターゲットソースファイルとテストコード）の JavaFileObject を生成するメソッド
+   * 
+   * @param list
+   * @param fileManager
+   * @return
+   */
+  private Iterable<? extends JavaFileObject> generateAllJavaFileObjects(
+      final List<GeneratedAST> list, final StandardJavaFileManager fileManager) {
+
+    final Iterable<? extends JavaFileObject> targetIterator =
+        generateJavaFileObjectsFromGeneratedAst(list);
+    final Iterable<? extends JavaFileObject> testIterator =
+        generateJavaFileObjectsFromSourceFile(this.targetProject.getTestFiles(), fileManager);
+
+    return Stream.concat( //
+        StreamSupport.stream(targetIterator.spliterator(), false), //
+        StreamSupport.stream(testIterator.spliterator(), false)).collect(Collectors.toSet());
+  }
+
+  /**
+   * GeneratedAST の List からJavaFileObject を生成するメソッド
+   * 
+   * @param asts
+   * @return
+   */
+  private Iterable<? extends JavaFileObject> generateJavaFileObjectsFromGeneratedAst(
+      final List<GeneratedAST> asts) {
+    return asts.stream().map(JavaSourceFromString::new).collect(Collectors.toSet());
+  }
+
+  /**
+   * ソースファイルから JavaFileObject を生成するメソッド
+   * 
+   * @param files
+   * @param fileManager
+   * @return
+   */
+  private Iterable<? extends JavaFileObject> generateJavaFileObjectsFromSourceFile(
+      final List<SourceFile> files, final StandardJavaFileManager fileManager) {
+    final Set<String> sourceFileNames =
+        files.stream().map(f -> f.path.toString()).collect(Collectors.toSet());
+    return fileManager.getJavaFileObjectsFromStrings(sourceFileNames);
+  }
+
+
+  private ClassParser parse(final File classFile) {
+    log.debug("enter parse(File)");
+    try (final InputStream is = new FileInputStream(classFile)) {
+      final ClassReader reader = new ClassReader(is);
+      final ClassParser parser = new ClassParser(Opcodes.ASM6);
+      reader.accept(parser, ClassReader.SKIP_CODE);
+      log.debug("exit parse(File)");
+      return parser;
+    } catch (final Exception e) {
+      e.printStackTrace();
+      return null;
+    }
+  }
+
+  // TODO: https://github.com/kusumotolab/kGenProg/pull/154
+  @SuppressWarnings("unused")
+  private Set<String> getUpdatedFiles(final List<String> lines) {
+    final String prefixWindowsOracle = "[RegularFileObject[";
+    final String prefixMacOracle = "[DirectoryFileObject[";
+    final Set<String> updatedFiles = new HashSet<>();
+    for (final String line : lines) {
+
+      // for OracleJDK in Mac environment
+      if (line.startsWith(prefixMacOracle)) {
+        final int startIndex = prefixMacOracle.length();
+        final int endIndex = line.indexOf(']');
+        final String updatedFile =
+            line.substring(startIndex, endIndex).replace(":", File.separator);
+        updatedFiles.add(updatedFile);
+      }
+
+      // for OracleJDK in Windows environment
+      else if (line.startsWith(prefixWindowsOracle)) {
+        final int startIndex = prefixWindowsOracle.length();
+        final int endIndex = line.indexOf(']');
+        final String updatedFile = line.substring(startIndex, endIndex);
+        updatedFiles.add(updatedFile);
+      }
+    }
+    return updatedFiles;
+  }
+}
+
+
+class JavaSourceFromString extends SimpleJavaFileObject {
+
+  final String code;
+
+  JavaSourceFromString(final GeneratedAST ast) {
+    this(ast.getPrimaryClassName(), ast.getSourceCode());
+  }
+
+  JavaSourceFromString(final String name, final String code) {
+    super(URI.create("string:///" + name.replace('.', '/') + Kind.SOURCE.extension), Kind.SOURCE);
+    this.code = code;
+  }
+
+  @Override
+  public CharSequence getCharContent(boolean ignoreEncodingErrors) {
+    return code;
+  }
+}