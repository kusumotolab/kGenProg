package jp.kusumotolab.kgenprog.project;

import java.io.IOException;
import java.nio.file.Files;
import java.nio.file.Path;
import java.util.ArrayList;
import java.util.Arrays;
import java.util.Collections;
import java.util.List;
import org.eclipse.jface.text.Document;
import org.slf4j.Logger;
import org.slf4j.LoggerFactory;
import com.github.difflib.DiffUtils;
import com.github.difflib.UnifiedDiffUtils;
import com.github.difflib.algorithm.DiffException;
import jp.kusumotolab.kgenprog.ga.Variant;
<<<<<<< HEAD
import jp.kusumotolab.kgenprog.ga.VariantStore;
import jp.kusumotolab.kgenprog.project.jdt.GeneratedJDTAST;
=======
>>>>>>> 39e59ea7

public class PatchGenerator {

  private static final Logger log = LoggerFactory.getLogger(PatchGenerator.class);

<<<<<<< HEAD
  public List<Patch> exec(final VariantStore variantStore, final Variant modifiedVariant) {
=======
  public List<Patch> exec(final Variant modifiedVariant) {
>>>>>>> 39e59ea7
    log.debug("enter exec(TargetProject, Variant)");

    final List<Patch> patches = new ArrayList<>();

<<<<<<< HEAD
    final GeneratedSourceCode modifiedSourceCode =
        applyAllModificationDirectly(variantStore, modifiedVariant);
=======
    final GeneratedSourceCode modifiedSourceCode = modifiedVariant.getGeneratedSourceCode();
    final List<GeneratedAST> modifiedAsts = modifiedSourceCode.getAsts();
>>>>>>> 39e59ea7

    for (final GeneratedAST ast : modifiedAsts) {
      try {
        final Patch patch = makePatch(ast);
        final String diff = patch.getDiff();
        if (diff.isEmpty()) {
          continue;
        }
        patches.add(patch);
      } catch (final IOException | DiffException e) {
        log.error(e.getMessage());
        return Collections.emptyList();
      }
    }
    log.debug("exit exec(TargetProject, Variant)");
    return patches;
  }

  /***
   * patch オブジェクトの生成を行う
   *
<<<<<<< HEAD
   * @param variantStore
   * @param modifiedVariant
=======
   * @param ast
>>>>>>> 39e59ea7
   * @return
   * @throws IOException
   * @throws DiffException
   */
<<<<<<< HEAD
  private GeneratedSourceCode applyAllModificationDirectly(final VariantStore variantStore,
      final Variant modifiedVariant) {
    GeneratedSourceCode targetCode = variantStore.getInitialVariant()
        .getGeneratedSourceCode();
    activateRecordModifications(targetCode);
    final Gene gene = modifiedVariant.getGene();
    for (final Base base : gene.getBases()) {
      targetCode = base.getOperation()
          .applyDirectly(targetCode, base.getTargetLocation());
    }
    return targetCode;
=======
  private Patch makePatch(final GeneratedAST ast) throws IOException, DiffException {
    final Path originPath = ast.getProductSourcePath().path;

    final String modifiedSourceCodeText = ast.getSourceCode();
    final Document document = new Document(modifiedSourceCodeText);

    final String fileName = ast.getPrimaryClassName();
    final String delimiter = document.getDefaultLineDelimiter();
    final List<String> modifiedSourceCodeLines =
        Arrays.asList(modifiedSourceCodeText.split(delimiter));
    final List<String> originalSourceCodeLines = Files.readAllLines(originPath);
    final List<String> diffLines =
        makeDiff(fileName, originalSourceCodeLines, modifiedSourceCodeLines);

    return new Patch(diffLines, fileName, originalSourceCodeLines, modifiedSourceCodeLines);
>>>>>>> 39e59ea7
  }

  /***
   * UnifiedDiff 形式の diff を返す．
   *
   * @param fileName
   * @param originalSourceCodeLines
   * @param modifiedSourceCodeLines
   * @return
   */
  private List<String> makeDiff(final String fileName, final List<String> originalSourceCodeLines,
      final List<String> modifiedSourceCodeLines) throws DiffException {
    final com.github.difflib.patch.Patch<String> diff =
        DiffUtils.diff(originalSourceCodeLines, modifiedSourceCodeLines);
    return UnifiedDiffUtils.generateUnifiedDiff(fileName, fileName, originalSourceCodeLines, diff,
        3);
  }
}<|MERGE_RESOLUTION|>--- conflicted
+++ resolved
@@ -14,32 +14,18 @@
 import com.github.difflib.UnifiedDiffUtils;
 import com.github.difflib.algorithm.DiffException;
 import jp.kusumotolab.kgenprog.ga.Variant;
-<<<<<<< HEAD
-import jp.kusumotolab.kgenprog.ga.VariantStore;
-import jp.kusumotolab.kgenprog.project.jdt.GeneratedJDTAST;
-=======
->>>>>>> 39e59ea7
 
 public class PatchGenerator {
 
   private static final Logger log = LoggerFactory.getLogger(PatchGenerator.class);
 
-<<<<<<< HEAD
-  public List<Patch> exec(final VariantStore variantStore, final Variant modifiedVariant) {
-=======
   public List<Patch> exec(final Variant modifiedVariant) {
->>>>>>> 39e59ea7
-    log.debug("enter exec(TargetProject, Variant)");
+
+    log.debug("enter exec(Variant)");
 
     final List<Patch> patches = new ArrayList<>();
-
-<<<<<<< HEAD
-    final GeneratedSourceCode modifiedSourceCode =
-        applyAllModificationDirectly(variantStore, modifiedVariant);
-=======
     final GeneratedSourceCode modifiedSourceCode = modifiedVariant.getGeneratedSourceCode();
     final List<GeneratedAST> modifiedAsts = modifiedSourceCode.getAsts();
->>>>>>> 39e59ea7
 
     for (final GeneratedAST ast : modifiedAsts) {
       try {
@@ -54,36 +40,18 @@
         return Collections.emptyList();
       }
     }
-    log.debug("exit exec(TargetProject, Variant)");
+    log.debug("exit exec(Variant)");
     return patches;
   }
 
   /***
    * patch オブジェクトの生成を行う
-   *
-<<<<<<< HEAD
-   * @param variantStore
-   * @param modifiedVariant
-=======
+   * 
    * @param ast
->>>>>>> 39e59ea7
    * @return
    * @throws IOException
    * @throws DiffException
    */
-<<<<<<< HEAD
-  private GeneratedSourceCode applyAllModificationDirectly(final VariantStore variantStore,
-      final Variant modifiedVariant) {
-    GeneratedSourceCode targetCode = variantStore.getInitialVariant()
-        .getGeneratedSourceCode();
-    activateRecordModifications(targetCode);
-    final Gene gene = modifiedVariant.getGene();
-    for (final Base base : gene.getBases()) {
-      targetCode = base.getOperation()
-          .applyDirectly(targetCode, base.getTargetLocation());
-    }
-    return targetCode;
-=======
   private Patch makePatch(final GeneratedAST ast) throws IOException, DiffException {
     final Path originPath = ast.getProductSourcePath().path;
 
@@ -99,7 +67,6 @@
         makeDiff(fileName, originalSourceCodeLines, modifiedSourceCodeLines);
 
     return new Patch(diffLines, fileName, originalSourceCodeLines, modifiedSourceCodeLines);
->>>>>>> 39e59ea7
   }
 
   /***
