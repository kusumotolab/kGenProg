package jp.kusumotolab.kgenprog.project.test;

import static java.util.stream.Collectors.joining;
import static java.util.stream.Collectors.toSet;

import java.io.File;
import java.io.IOException;
import java.net.URISyntaxException;
import java.nio.file.Path;
import java.nio.file.Paths;
import java.util.ArrayList;
import java.util.Arrays;
import java.util.Collection;
import java.util.List;
import java.util.Set;
import java.util.stream.Collectors;

import jp.kusumotolab.kgenprog.project.BuildResults;
import jp.kusumotolab.kgenprog.project.GeneratedSourceCode;
import jp.kusumotolab.kgenprog.project.ProjectBuilder;
import jp.kusumotolab.kgenprog.project.SourceFile;
import jp.kusumotolab.kgenprog.project.TargetProject;

/**
 * テスト実行クラス． 外部プロジェクトの単体テストclassファイルを実行してその結果を回収する．
 * 
 * @author shinsuke
 *
 */
public class TestProcessBuilder {

	final private TargetProject targetProject;
	final private BuildResults buildResults;

	final static private String javaHome = System.getProperty("java.home");
	final static private String javaBin = Paths.get(javaHome + "/bin/java").toString();
	final static private String testExecutorMain = "jp.kusumotolab.kgenprog.project.test.TestExecutorMain";

	// for compatibility
	@Deprecated
	public TestProcessBuilder(final TargetProject targetProject) {
		this(targetProject, Paths.get("")); // TODO
	}

	@Deprecated
	public TestResults exec(final GeneratedSourceCode generatedSourceCode) {
		return null;
	}

	public TestProcessBuilder(final TargetProject targetProject, final Path outDir) {
		this.targetProject = targetProject;

		this.buildResults = new ProjectBuilder(this.targetProject).build(//
				outDir.toString() // TODO should-use-path
		);
	}

	public TestResults start() {
		final String classpath = filterClasspathFromSystemClasspath();
		final String sourceFQNs = joinFQNs(getSourceFQNs());
		final String testFQNs = joinFQNs(getTestFQNs());

		// start()時にワーキングディレクトリを変更するために，binDirはrootPathからの相対パスに変更
		// TODO いろんな状況でバグるので要修正．一時的な処置．
		final Path relativeOutDir = this.targetProject.rootPath.relativize(//
				Paths.get(this.buildResults.outDir)// TODO should-use-path
		);

		final ProcessBuilder builder = new ProcessBuilder(javaBin, "-cp", classpath, testExecutorMain, "-b",
				relativeOutDir.toString(), // TODO should-use-path
				"-s", sourceFQNs, "-t", testFQNs);

		// テスト実行のためにworking dirを移動（対象プロジェクトが相対パスを利用している可能性が高いため）
		builder.directory(this.targetProject.rootPath.toFile());

		try {
			final Process process = builder.start();
			process.waitFor();
			return TestResults.deserialize();
			/*
			String out_result = IOUtils.toString(process.getInputStream(), "UTF-8");
			String err_result = IOUtils.toString(process.getErrorStream(), "SJIS");
			System.out.println(out_result);
			System.err.println(err_result);
			System.out.println(process.exitValue());
			*/
		} catch (IOException e) {
			// TODO 自動生成された catch ブロック
			e.printStackTrace();
		} catch (InterruptedException e) {
			// TODO 自動生成された catch ブロック
			e.printStackTrace();
		} catch (ClassNotFoundException e) {
			// TODO 自動生成された catch ブロック
			e.printStackTrace();
		}
		return null;
	}

	private String joinFQNs(Collection<FullyQualifiedName> fqns) {
		return fqns.stream().map(fqn -> fqn.value).collect(joining(TestExecutorMain.SEPARATOR));
	}

	private Set<FullyQualifiedName> getSourceFQNs() {
		final Set<FullyQualifiedName> sourceFQNs = getFQNs(this.targetProject.getSourceFiles());

<<<<<<< HEAD
		// TODO testにsourceが含まれるのでsubtractしておく．
		// https://github.com/kusumotolab/kGenProg/issues/79
		sourceFQNs.removeAll(getTestFQNs());
=======
	@Deprecated
	private List<FullyQualifiedName> getFQNs(List<SourceFile> files, Path rootPath) {
		return files.stream() //
				.map(s -> s.path) //
				.map(p -> rootPath.resolve("src").relativize(p)) //
				.map(p -> new TestFullyQualifiedName(p)) //
				.collect(Collectors.toList());
>>>>>>> 9e2b9355

		return sourceFQNs;
	}

	private Set<FullyQualifiedName> getTestFQNs() {
		return getFQNs(this.targetProject.getTestFiles());
	}

	private Set<FullyQualifiedName> getFQNs(final List<SourceFile> sources) {
		return sources.stream().map(source -> this.buildResults.getPathToFQNs(Paths.get(source.path)))
				.flatMap(c -> c.stream()).collect(toSet());
	}

	private final String jarFileTail = "-(\\d+\\.)+jar$";

	/**
	 * 現在実行中のjavaプロセスのcpから，TestExecutorMain実行に必要なcpをフィルタリングする．
	 * @return
	 */
	private String filterClasspathFromSystemClasspath() {
		// 依存する外部ライブラリを定義
		// TODO もうちょいcoolに改善
		final String[] classpaths = System.getProperty("java.class.path").split(File.pathSeparator);
		final List<String> filter = new ArrayList<>();
		filter.add("args4j");
		filter.add("jacoco\\.core");
		filter.add("asm");
		filter.add("asm-commons");
		filter.add("asm-tree");
		filter.add("junit");
		filter.add("hamcrest-core");

		// cp一覧から必須外部ライブラリのみをフィルタリング
		final List<String> result = Arrays.stream(classpaths)
				.filter(cp -> filter.stream().anyMatch(f -> cp.matches(".*" + f + jarFileTail)))
				.collect(Collectors.toList());

		// 自身（TestProcessBuilder.class）へのcpを追加
		try {
			result.add(Paths.get(getClass().getProtectionDomain().getCodeSource().getLocation().toURI()).toString());
		} catch (URISyntaxException e) {
			e.printStackTrace();
		}

		return String.join(File.pathSeparator, result);
	}
}
<|MERGE_RESOLUTION|>--- conflicted
+++ resolved
@@ -1,166 +1,151 @@
-package jp.kusumotolab.kgenprog.project.test;
-
-import static java.util.stream.Collectors.joining;
-import static java.util.stream.Collectors.toSet;
-
-import java.io.File;
-import java.io.IOException;
-import java.net.URISyntaxException;
-import java.nio.file.Path;
-import java.nio.file.Paths;
-import java.util.ArrayList;
-import java.util.Arrays;
-import java.util.Collection;
-import java.util.List;
-import java.util.Set;
-import java.util.stream.Collectors;
-
-import jp.kusumotolab.kgenprog.project.BuildResults;
-import jp.kusumotolab.kgenprog.project.GeneratedSourceCode;
-import jp.kusumotolab.kgenprog.project.ProjectBuilder;
-import jp.kusumotolab.kgenprog.project.SourceFile;
-import jp.kusumotolab.kgenprog.project.TargetProject;
-
-/**
- * テスト実行クラス． 外部プロジェクトの単体テストclassファイルを実行してその結果を回収する．
- * 
- * @author shinsuke
- *
- */
-public class TestProcessBuilder {
-
-	final private TargetProject targetProject;
-	final private BuildResults buildResults;
-
-	final static private String javaHome = System.getProperty("java.home");
-	final static private String javaBin = Paths.get(javaHome + "/bin/java").toString();
-	final static private String testExecutorMain = "jp.kusumotolab.kgenprog.project.test.TestExecutorMain";
-
-	// for compatibility
-	@Deprecated
-	public TestProcessBuilder(final TargetProject targetProject) {
-		this(targetProject, Paths.get("")); // TODO
-	}
-
-	@Deprecated
-	public TestResults exec(final GeneratedSourceCode generatedSourceCode) {
-		return null;
-	}
-
-	public TestProcessBuilder(final TargetProject targetProject, final Path outDir) {
-		this.targetProject = targetProject;
-
-		this.buildResults = new ProjectBuilder(this.targetProject).build(//
-				outDir.toString() // TODO should-use-path
-		);
-	}
-
-	public TestResults start() {
-		final String classpath = filterClasspathFromSystemClasspath();
-		final String sourceFQNs = joinFQNs(getSourceFQNs());
-		final String testFQNs = joinFQNs(getTestFQNs());
-
-		// start()時にワーキングディレクトリを変更するために，binDirはrootPathからの相対パスに変更
-		// TODO いろんな状況でバグるので要修正．一時的な処置．
-		final Path relativeOutDir = this.targetProject.rootPath.relativize(//
-				Paths.get(this.buildResults.outDir)// TODO should-use-path
-		);
-
-		final ProcessBuilder builder = new ProcessBuilder(javaBin, "-cp", classpath, testExecutorMain, "-b",
-				relativeOutDir.toString(), // TODO should-use-path
-				"-s", sourceFQNs, "-t", testFQNs);
-
-		// テスト実行のためにworking dirを移動（対象プロジェクトが相対パスを利用している可能性が高いため）
-		builder.directory(this.targetProject.rootPath.toFile());
-
-		try {
-			final Process process = builder.start();
-			process.waitFor();
-			return TestResults.deserialize();
-			/*
-			String out_result = IOUtils.toString(process.getInputStream(), "UTF-8");
-			String err_result = IOUtils.toString(process.getErrorStream(), "SJIS");
-			System.out.println(out_result);
-			System.err.println(err_result);
-			System.out.println(process.exitValue());
-			*/
-		} catch (IOException e) {
-			// TODO 自動生成された catch ブロック
-			e.printStackTrace();
-		} catch (InterruptedException e) {
-			// TODO 自動生成された catch ブロック
-			e.printStackTrace();
-		} catch (ClassNotFoundException e) {
-			// TODO 自動生成された catch ブロック
-			e.printStackTrace();
-		}
-		return null;
-	}
-
-	private String joinFQNs(Collection<FullyQualifiedName> fqns) {
-		return fqns.stream().map(fqn -> fqn.value).collect(joining(TestExecutorMain.SEPARATOR));
-	}
-
-	private Set<FullyQualifiedName> getSourceFQNs() {
-		final Set<FullyQualifiedName> sourceFQNs = getFQNs(this.targetProject.getSourceFiles());
-
-<<<<<<< HEAD
-		// TODO testにsourceが含まれるのでsubtractしておく．
-		// https://github.com/kusumotolab/kGenProg/issues/79
-		sourceFQNs.removeAll(getTestFQNs());
-=======
-	@Deprecated
-	private List<FullyQualifiedName> getFQNs(List<SourceFile> files, Path rootPath) {
-		return files.stream() //
-				.map(s -> s.path) //
-				.map(p -> rootPath.resolve("src").relativize(p)) //
-				.map(p -> new TestFullyQualifiedName(p)) //
-				.collect(Collectors.toList());
->>>>>>> 9e2b9355
-
-		return sourceFQNs;
-	}
-
-	private Set<FullyQualifiedName> getTestFQNs() {
-		return getFQNs(this.targetProject.getTestFiles());
-	}
-
-	private Set<FullyQualifiedName> getFQNs(final List<SourceFile> sources) {
-		return sources.stream().map(source -> this.buildResults.getPathToFQNs(Paths.get(source.path)))
-				.flatMap(c -> c.stream()).collect(toSet());
-	}
-
-	private final String jarFileTail = "-(\\d+\\.)+jar$";
-
-	/**
-	 * 現在実行中のjavaプロセスのcpから，TestExecutorMain実行に必要なcpをフィルタリングする．
-	 * @return
-	 */
-	private String filterClasspathFromSystemClasspath() {
-		// 依存する外部ライブラリを定義
-		// TODO もうちょいcoolに改善
-		final String[] classpaths = System.getProperty("java.class.path").split(File.pathSeparator);
-		final List<String> filter = new ArrayList<>();
-		filter.add("args4j");
-		filter.add("jacoco\\.core");
-		filter.add("asm");
-		filter.add("asm-commons");
-		filter.add("asm-tree");
-		filter.add("junit");
-		filter.add("hamcrest-core");
-
-		// cp一覧から必須外部ライブラリのみをフィルタリング
-		final List<String> result = Arrays.stream(classpaths)
-				.filter(cp -> filter.stream().anyMatch(f -> cp.matches(".*" + f + jarFileTail)))
-				.collect(Collectors.toList());
-
-		// 自身（TestProcessBuilder.class）へのcpを追加
-		try {
-			result.add(Paths.get(getClass().getProtectionDomain().getCodeSource().getLocation().toURI()).toString());
-		} catch (URISyntaxException e) {
-			e.printStackTrace();
-		}
-
-		return String.join(File.pathSeparator, result);
-	}
-}
+package jp.kusumotolab.kgenprog.project.test;
+
+import static java.util.stream.Collectors.joining;
+import static java.util.stream.Collectors.toSet;
+
+import java.io.File;
+import java.io.IOException;
+import java.net.URISyntaxException;
+import java.nio.file.Path;
+import java.nio.file.Paths;
+import java.util.ArrayList;
+import java.util.Arrays;
+import java.util.Collection;
+import java.util.List;
+import java.util.Set;
+import java.util.stream.Collectors;
+
+import jp.kusumotolab.kgenprog.project.BuildResults;
+import jp.kusumotolab.kgenprog.project.GeneratedSourceCode;
+import jp.kusumotolab.kgenprog.project.ProjectBuilder;
+import jp.kusumotolab.kgenprog.project.SourceFile;
+import jp.kusumotolab.kgenprog.project.TargetProject;
+
+/**
+ * テスト実行クラス． 外部プロジェクトの単体テストclassファイルを実行してその結果を回収する．
+ * 
+ * @author shinsuke
+ *
+ */
+public class TestProcessBuilder {
+
+	final private TargetProject targetProject;
+	final private BuildResults buildResults;
+
+	final static private String javaHome = System.getProperty("java.home");
+	final static private String javaBin = Paths.get(javaHome + "/bin/java").toString();
+	final static private String testExecutorMain = "jp.kusumotolab.kgenprog.project.test.TestExecutorMain";
+
+	// for compatibility
+	@Deprecated
+	public TestProcessBuilder(final TargetProject targetProject) {
+		this(targetProject, Paths.get("")); // TODO
+	}
+
+	@Deprecated
+	public TestResults exec(final GeneratedSourceCode generatedSourceCode) {
+		return null;
+	}
+
+	public TestProcessBuilder(final TargetProject targetProject, final Path outDir) {
+		this.targetProject = targetProject;
+		this.buildResults = new ProjectBuilder(this.targetProject).build(outDir);
+	}
+
+	public TestResults start() {
+		final String classpath = filterClasspathFromSystemClasspath();
+		final String sourceFQNs = joinFQNs(getSourceFQNs());
+		final String testFQNs = joinFQNs(getTestFQNs());
+
+		// start()時にワーキングディレクトリを変更するために，binDirはrootPathからの相対パスに変更
+		// TODO いろんな状況でバグるので要修正．一時的な処置．
+		final Path relativeOutDir = this.targetProject.rootPath.relativize(this.buildResults.outDir);
+
+		final ProcessBuilder builder = new ProcessBuilder(javaBin, "-cp", classpath, testExecutorMain, "-b",
+				relativeOutDir.toString(), // TODO should-use-path
+				"-s", sourceFQNs, "-t", testFQNs);
+
+		// テスト実行のためにworking dirを移動（対象プロジェクトが相対パスを利用している可能性が高いため）
+		builder.directory(this.targetProject.rootPath.toFile());
+
+		try {
+			final Process process = builder.start();
+			process.waitFor();
+			return TestResults.deserialize();
+			/*
+			String out_result = IOUtils.toString(process.getInputStream(), "UTF-8");
+			String err_result = IOUtils.toString(process.getErrorStream(), "SJIS");
+			System.out.println(out_result);
+			System.err.println(err_result);
+			System.out.println(process.exitValue());
+			*/
+		} catch (IOException e) {
+			// TODO 自動生成された catch ブロック
+			e.printStackTrace();
+		} catch (InterruptedException e) {
+			// TODO 自動生成された catch ブロック
+			e.printStackTrace();
+		} catch (ClassNotFoundException e) {
+			// TODO 自動生成された catch ブロック
+			e.printStackTrace();
+		}
+		return null;
+	}
+
+	private String joinFQNs(Collection<FullyQualifiedName> fqns) {
+		return fqns.stream().map(fqn -> fqn.value).collect(joining(TestExecutorMain.SEPARATOR));
+	}
+
+	private Set<FullyQualifiedName> getSourceFQNs() {
+		final Set<FullyQualifiedName> sourceFQNs = getFQNs(this.targetProject.getSourceFiles());
+
+		// TODO testにsourceが含まれるのでsubtractしておく．
+		// https://github.com/kusumotolab/kGenProg/issues/79
+		sourceFQNs.removeAll(getTestFQNs());
+
+		return sourceFQNs;
+	}
+
+	private Set<FullyQualifiedName> getTestFQNs() {
+		return getFQNs(this.targetProject.getTestFiles());
+	}
+
+	private Set<FullyQualifiedName> getFQNs(final List<SourceFile> sources) {
+		return sources.stream().map(source -> this.buildResults.getPathToFQNs(source.path)).flatMap(c -> c.stream())
+				.collect(toSet());
+	}
+
+	private final String jarFileTail = "-(\\d+\\.)+jar$";
+
+	/**
+	 * 現在実行中のjavaプロセスのcpから，TestExecutorMain実行に必要なcpをフィルタリングする．
+	 * @return
+	 */
+	private String filterClasspathFromSystemClasspath() {
+		// 依存する外部ライブラリを定義
+		// TODO もうちょいcoolに改善
+		final String[] classpaths = System.getProperty("java.class.path").split(File.pathSeparator);
+		final List<String> filter = new ArrayList<>();
+		filter.add("args4j");
+		filter.add("jacoco\\.core");
+		filter.add("asm");
+		filter.add("asm-commons");
+		filter.add("asm-tree");
+		filter.add("junit");
+		filter.add("hamcrest-core");
+
+		// cp一覧から必須外部ライブラリのみをフィルタリング
+		final List<String> result = Arrays.stream(classpaths)
+				.filter(cp -> filter.stream().anyMatch(f -> cp.matches(".*" + f + jarFileTail)))
+				.collect(Collectors.toList());
+
+		// 自身（TestProcessBuilder.class）へのcpを追加
+		try {
+			result.add(Paths.get(getClass().getProtectionDomain().getCodeSource().getLocation().toURI()).toString());
+		} catch (URISyntaxException e) {
+			e.printStackTrace();
+		}
+
+		return String.join(File.pathSeparator, result);
+	}
+}