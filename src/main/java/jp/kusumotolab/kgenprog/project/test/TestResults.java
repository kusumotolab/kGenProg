--- conflicted
+++ resolved
@@ -270,19 +270,14 @@
   }
 
   /**
-   * Pathに対応するFQNを返す (分散に使用するため，privateにはしない)
-   *
-   * @return
-   */
-  protected Set<FullyQualifiedName> getCorrespondingFqns(
-      final ProductSourcePath productSourcePath) {
-    return buildResults.binaryStore.get(productSourcePath)
-        .stream()
-        .map(JavaBinaryObject::getFqn)
-        .collect(Collectors.toSet());
-  }
-
-<<<<<<< HEAD
+   * テスト実行時間
+   *
+   * @return
+   */
+  public double getTestTime() {
+    return this.testExecTime;
+  }
+
   @Override
   public String toString() {
     return new GsonBuilder().setPrettyPrinting()
@@ -292,14 +287,18 @@
         .registerTypeHierarchyAdapter(Coverage.class, new CoverageSerializer())
         .create()
         .toJson(value.values());
-=======
-  /**
-   * テスト実行時間
-   *
-   * @return
-   */
-  public double getTestTime() {
-    return this.testExecTime;
->>>>>>> ae49eba3
+  }
+
+  /**
+   * Pathに対応するFQNを返す (分散に使用するため，privateにはしない)
+   *
+   * @return
+   */
+  protected Set<FullyQualifiedName> getCorrespondingFqns(
+      final ProductSourcePath productSourcePath) {
+    return buildResults.binaryStore.get(productSourcePath)
+        .stream()
+        .map(JavaBinaryObject::getFqn)
+        .collect(Collectors.toSet());
   }
 }