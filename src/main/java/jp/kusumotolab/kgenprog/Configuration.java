--- conflicted
+++ resolved
@@ -88,41 +88,12 @@
   private final FirstVariantSelectionStrategy.Strategy firstVariantSelectionStrategy;
   private final SecondVariantSelectionStrategy.Strategy secondVariantSelectionStrategy;
   private final boolean historyRecord;
-<<<<<<< HEAD
   @SuppressWarnings("unused") // Unused attribute but necessary to be accessed by reflection.
   private final String version;
+  private final Builder builder;
 
   private Configuration(final Builder builder) {
-    currentDirectory = System.getProperty("user.dir");
-    targetProject = builder.targetProject;
-    executionTests = builder.executionTests;
-    outDir = builder.outDir;
-    isForce = builder.isForce;
-    mutationGeneratingCount = builder.mutationGeneratingCount;
-    crossoverGeneratingCount = builder.crossoverGeneratingCount;
-    headcount = builder.headcount;
-    maxGeneration = builder.maxGeneration;
-    timeLimit = builder.timeLimit;
-    testTimeLimit = builder.testTimeLimit;
-    requiredSolutionsCount = builder.requiredSolutionsCount;
-    logLevel = builder.logLevel;
-    randomSeed = builder.randomSeed;
-    scope = builder.scope;
-    needNotOutput = builder.needNotOutput;
-    faultLocalization = builder.faultLocalization;
-    crossoverType = builder.crossoverType;
-    firstVariantSelectionStrategy = builder.firstVariantSelectionStrategy;
-    secondVariantSelectionStrategy = builder.secondVariantSelectionStrategy;
-    historyRecord = builder.historyRecord;
-    version = Version.instance.id;
-=======
-  private final Builder builder;
-
-  // endregion
-
-  // region Constructor
-
-  private Configuration(final Builder builder) {
+    this.currentDirectory = System.getProperty("user.dir");
     this.targetProject = builder.targetProject;
     this.executionTests = builder.executionTests;
     this.outDir = builder.outDir;
@@ -144,7 +115,7 @@
     this.secondVariantSelectionStrategy = builder.secondVariantSelectionStrategy;
     this.historyRecord = builder.historyRecord;
     this.builder = builder;
->>>>>>> 47fe0543
+    this.version = Version.instance.id;
   }
 
   public TargetProject getTargetProject() {
@@ -355,16 +326,9 @@
     @com.electronwill.nightconfig.core.conversion.Path("history-record")
     @PreserveNotNull
     private boolean historyRecord = DEFAULT_HISTORY_RECORD;
-<<<<<<< HEAD
-=======
-
+    
     private transient final Set<String> optionsSetByCmdLineArgs = new HashSet<>();
     private transient final Set<String> optionsSetByConfigFile = new HashSet<>();
-
-    // endregion
-
-    // region Constructors
->>>>>>> 47fe0543
 
     public Builder(final Path rootDir, final Path productPath, final Path testPath) {
       this(rootDir, ImmutableList.of(productPath), ImmutableList.of(testPath));
@@ -713,12 +677,6 @@
 
       return path;
     }
-
-<<<<<<< HEAD
-=======
-    // endregion
-
-    // region Methods for CmdLineParser
 
     @Override
     public String toString() {
@@ -750,7 +708,6 @@
       return sb.toString();
     }
 
->>>>>>> 47fe0543
     @Option(name = "--config", metaVar = "<path>", usage = "Specifies the path to the config file.")
     private void setConfigPathFromCmdLineParser(final String configPath) {
       this.configPath = Paths.get(configPath);
