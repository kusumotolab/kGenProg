--- conflicted
+++ resolved
@@ -7,11 +7,6 @@
 import java.nio.file.Path;
 import java.util.Collections;
 import java.util.List;
-<<<<<<< HEAD
-import java.util.stream.Collectors;
-import org.eclipse.jface.text.Document;
-import org.mozilla.universalchardet.UniversalDetector;
-=======
 import java.util.Objects;
 import java.util.stream.Collectors;
 import org.eclipse.jdt.core.JavaCore;
@@ -22,7 +17,7 @@
 import org.eclipse.jface.text.IDocument;
 import org.eclipse.text.edits.MalformedTreeException;
 import org.eclipse.text.edits.TextEdit;
->>>>>>> 7e226c3c
+import org.mozilla.universalchardet.UniversalDetector;
 import org.slf4j.Logger;
 import org.slf4j.LoggerFactory;
 import com.github.difflib.DiffUtils;
@@ -56,29 +51,6 @@
     return new FileDiff(fileName, diffLines, original, modified);
   }
 
-<<<<<<< HEAD
-  /***
-   * FileDiff オブジェクトの生成を行う
-   *
-   * @param ast
-   * @return
-   * @throws IOException
-   * @throws DiffException
-   */
-  private FileDiff makeFileDiff(final GeneratedAST<?> ast) throws IOException, DiffException {
-    final String modifiedSourceCodeText = ast.getSourceCode();
-    final Document document = new Document(modifiedSourceCodeText);
-
-    final String fileName = ast.getPrimaryClassName().value;
-    final String delimiter = document.getDefaultLineDelimiter();
-    final List<String> modifiedSourceCodeLines =
-        Arrays.asList(modifiedSourceCodeText.split(delimiter));
-    final List<String> originalSourceCodeLines = readOriginalSourceCode(ast);
-    final List<String> noBlankLineOriginalSourceCodeLines =
-        removeEndDelimiter(originalSourceCodeLines);
-    final List<String> diffLines =
-        makeDiff(fileName, noBlankLineOriginalSourceCodeLines, modifiedSourceCodeLines);
-=======
   private List<String> parseModifiedSource(final GeneratedAST<?> ast) {
     final String source = ast.getSourceCode();
     final String delimiter = new Document(source).getDefaultLineDelimiter();
@@ -88,12 +60,30 @@
   private List<String> readOriginalSource(final GeneratedAST<?> ast) {
     final Path originalPath = ast.getSourcePath()
         .getResolvedPath();
+
     try {
-      return Files.readAllLines(originalPath);
+      final Charset fileEncoding = inferFileEncoding(originalPath);
+      return convertToDefaultEncoding(Files.readAllLines(originalPath), fileEncoding);
     } catch (final IOException e) {
       log.error(e.getMessage(), e);
       return Collections.emptyList();
     }
+  }
+
+  private List<String> convertToDefaultEncoding(final List<String> sourceCodeLines,
+      final Charset fileEncoding) {
+    final Charset defaultCharset = Charset.defaultCharset();
+    return sourceCodeLines.stream()
+        .map(e -> e.getBytes(fileEncoding))
+        .map(e -> new String(e, defaultCharset))
+        .collect(Collectors.toList());
+  }
+
+  private Charset inferFileEncoding(final Path path) throws IOException {
+    final File file = path.toFile();
+    final String encoding = UniversalDetector.detectCharset(file);
+
+    return encoding != null ? Charset.forName(encoding) : Charset.defaultCharset();
   }
 
   private List<String> calcUnifiedDiff(final String fileName, final List<String> original,
@@ -112,7 +102,6 @@
     final int kind = CodeFormatter.K_UNKNOWN; // necessary to compile partial source code (eg, n++;)
     final int indent = 0;
     final String sep = "\n";
->>>>>>> 7e226c3c
 
     final CodeFormatter formatter =
         ToolFactory.createCodeFormatter(JavaCore.getDefaultOptions());
@@ -129,28 +118,4 @@
     final String formatted = document.get();
     return formatted.trim();
   }
-
-  private List<String> convertToDefaultEncoding(final List<String> sourceCodeLines,
-      final Charset fileEncoding) {
-    final Charset defaultCharset = Charset.defaultCharset();
-    return sourceCodeLines.stream()
-        .map(e -> e.getBytes(fileEncoding))
-        .map(e -> new String(e, defaultCharset))
-        .collect(Collectors.toList());
-  }
-
-  private List<String> readOriginalSourceCode(final GeneratedAST<?> ast) throws IOException {
-    final Path originalCodePath = ast.getSourcePath()
-        .getResolvedPath();
-    final Charset fileEncoding = inferFileEncoding(originalCodePath);
-
-    return convertToDefaultEncoding(Files.readAllLines(originalCodePath), fileEncoding);
-  }
-
-  private Charset inferFileEncoding(final Path path) throws IOException {
-    final File file = path.toFile();
-    final String encoding = UniversalDetector.detectCharset(file);
-
-    return encoding != null ? Charset.forName(encoding) : Charset.defaultCharset();
-  }
 }