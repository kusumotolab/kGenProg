package jp.kusumotolab.kgenprog.output;

import java.io.BufferedWriter;
import java.io.IOException;
import java.nio.file.Files;
import java.nio.file.Path;
import org.slf4j.Logger;
import org.slf4j.LoggerFactory;
import com.google.gson.Gson;
import com.google.gson.GsonBuilder;
import jp.kusumotolab.kgenprog.ga.variant.Base;
import jp.kusumotolab.kgenprog.ga.variant.CrossoverHistoricalElement;
import jp.kusumotolab.kgenprog.ga.variant.HistoricalElement;
import jp.kusumotolab.kgenprog.ga.variant.MutationHistoricalElement;
import jp.kusumotolab.kgenprog.ga.variant.Variant;
import jp.kusumotolab.kgenprog.ga.variant.VariantStore;
import jp.kusumotolab.kgenprog.project.test.TestResult;
import jp.kusumotolab.kgenprog.project.test.TestResults;

/**
 * 個体の履歴をJSONファイルに出力するクラス
 */
class JSONExporter implements Exporter {

  private static final Logger log = LoggerFactory.getLogger(JSONExporter.class);
<<<<<<< HEAD
  private final Path outdir;
  public static final String JSON_FILENAME = "history.json";

  JSONExporter(final Path outdir) {
    this.outdir = outdir;
=======

  public JSONExporter(final Configuration config) {
    super(config);
>>>>>>> 12b00531
  }

  /**
   * 個体の履歴を記録したJSONをファイルに出力する．
   */
  @Override
  public void export(final VariantStore variantStore) {
    createDir(outdir);

    final Path outputFile = outdir.resolve(JSON_FILENAME);
    try (final BufferedWriter writer = Files.newBufferedWriter(outputFile)) {
      final Gson gson = setupGson();
      gson.toJson(variantStore, writer);
    } catch (final IOException e) {
      log.error(e.getMessage(), e);
    }
  }

  /**
   * 各クラスのシリアライザを登録する．
   */
  private Gson setupGson() {
    final GsonBuilder gsonBuilder = new GsonBuilder();
    return gsonBuilder.registerTypeAdapter(VariantStore.class, new VariantStoreSerializer())
        .registerTypeHierarchyAdapter(Variant.class, new VariantSerializer())
        .registerTypeHierarchyAdapter(TestResults.class, new TestResultsSerializer())
        .registerTypeHierarchyAdapter(TestResult.class, new TestResultSerializer())
        .registerTypeHierarchyAdapter(HistoricalElement.class, new HistoricalElementSerializer())
        .registerTypeHierarchyAdapter(MutationHistoricalElement.class,
            new MutationHistoricalElementSerializer())
        .registerTypeHierarchyAdapter(CrossoverHistoricalElement.class,
            new CrossoverHistoricalElementSerializer())
        .registerTypeHierarchyAdapter(Base.class, new BaseSerializer())
        .registerTypeHierarchyAdapter(Patch.class, new PatchSerializer())
        .registerTypeHierarchyAdapter(FileDiff.class, new FileDiffSerializer())
        .registerTypeHierarchyAdapter(Path.class, new PathSerializer())
        .create();
  }
}<|MERGE_RESOLUTION|>--- conflicted
+++ resolved
@@ -23,17 +23,12 @@
 class JSONExporter implements Exporter {
 
   private static final Logger log = LoggerFactory.getLogger(JSONExporter.class);
-<<<<<<< HEAD
+
   private final Path outdir;
   public static final String JSON_FILENAME = "history.json";
 
   JSONExporter(final Path outdir) {
     this.outdir = outdir;
-=======
-
-  public JSONExporter(final Configuration config) {
-    super(config);
->>>>>>> 12b00531
   }
 
   /**
