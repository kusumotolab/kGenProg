--- conflicted
+++ resolved
@@ -39,10 +39,9 @@
   private static final Logger log = LoggerFactory.getLogger(CUILauncher.class);
   // region Fields
   private Path rootDir;
-<<<<<<< HEAD
-  private List<ProductSourcePath> productSourcePaths = new ArrayList<>();
-  private List<TestSourcePath> testSourcePaths = new ArrayList<>();
-  private List<ClassPath> classPaths = new ArrayList<>();
+  private final List<ProductSourcePath> productSourcePaths = new ArrayList<>();
+  private final List<TestSourcePath> testSourcePaths = new ArrayList<>();
+  private final List<ClassPath> classPaths = new ArrayList<>();
   private final ch.qos.logback.classic.Logger rootLogger =
       (ch.qos.logback.classic.Logger) LoggerFactory.getLogger(Logger.ROOT_LOGGER_NAME);
   // endregion
@@ -53,11 +52,6 @@
     rootLogger.setLevel(Level.INFO);
   }
 
-=======
-  private final List<ProductSourcePath> productSourcePaths = new ArrayList<>();
-  private final List<TestSourcePath> testSourcePaths = new ArrayList<>();
-  private final List<ClassPath> classPaths = new ArrayList<>();
->>>>>>> e801580d
   // endregion
 
   // region Getter/Setter
@@ -153,12 +147,7 @@
     log.debug("enter launch()");
 
     final TargetProject targetProject = TargetProjectFactory.create(getRootDir(),
-<<<<<<< HEAD
         getProductSourcePaths(), getTestSourcePaths(), getClassPaths(), JUnitVersion.JUNIT4);
-=======
-        getProductSourcePaths(),
-        getTestSourcePaths(), getClassPaths(), JUnitVersion.JUNIT4);
->>>>>>> e801580d
 
     final FaultLocalization faultLocalization = new Ochiai();
     final RandomNumberGeneration randomNumberGeneration = new RandomNumberGeneration();
