--- conflicted
+++ resolved
@@ -197,13 +197,8 @@
     final PatchGenerator patchGenerator = new PatchGenerator();
 
     final KGenProgMain kGenProgMain = new KGenProgMain(targetProject, faultLocalization, mutation,
-<<<<<<< HEAD
         crossover, sourceCodeGeneration, sourceCodeValidation, variantSelection, patchGenerator,
         workingPath);
-=======
-        crossover, sourceCodeGeneration, sourceCodeValidation, variantSelection, resultGenerator,
-        workingPath, getTimeLimit(), getMaxGeneration(), 1);
->>>>>>> 9d7a3dba
     kGenProgMain.run();
 
     log.debug("exit launch()");
