--- conflicted
+++ resolved
@@ -49,12 +49,8 @@
   @Option(name = "-r", aliases = "--root-dir", required = true, metaVar = "<path>",
       usage = "Path of a root directory of a target project")
   public void setRootDir(String rootDir) {
-<<<<<<< HEAD
     log.debug("enter setRootDir(String)");
-    this.rootDir = new TargetSourceFile(Paths.get(rootDir));
-=======
     this.rootDir = Paths.get(rootDir);
->>>>>>> 1c655a12
   }
 
   public List<SourceFile> getSourceFiles() {
@@ -106,7 +102,7 @@
       parser.parseArgument(args);
     } catch (CmdLineException e) {
       log.error(e.getMessage());
-//      System.err.println(e.getMessage());
+      // System.err.println(e.getMessage());
       parser.printUsage(System.err);
       System.exit(1);
     }
@@ -116,16 +112,11 @@
   }
 
   public void launch() {
-<<<<<<< HEAD
     log.debug("enter launch()");
 
-    TargetProject targetProject =
-        new TargetProject(getSourceFiles(), getTestFiles(), getClassPaths());
-=======
     TargetProject targetProject = TargetProjectFactory.create(getRootDir(), getSourceFiles(),
         getTestFiles(), getClassPaths(), JUnitVersion.JUNIT4);
 
->>>>>>> 1c655a12
     FaultLocalization faultLocalization = new Ochiai();
     Mutation mutation = new RandomMutation();
     Crossover crossover = new SiglePointCrossover();
