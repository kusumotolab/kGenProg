--- conflicted
+++ resolved
@@ -65,12 +65,8 @@
   public void testVariantStoreSerializer() {
     final Path rootPath = Paths.get("example/BuildSuccess01");
     final TargetProject project = TargetProjectFactory.create(rootPath);
-<<<<<<< HEAD
     final Builder builder = new Builder(project).setHistoryRecord(true);
     final Configuration config = builder.build();
-=======
-    final Configuration config = new Configuration.Builder(project).build();
->>>>>>> 94d1c5e1
     // gsonのセットアップ
     final Gson gson = createGson(config);
 
