package jp.kusumotolab.kgenprog.output;

import static org.assertj.core.api.Assertions.assertThat;
import java.io.IOException;
import java.nio.file.FileVisitOption;
import java.nio.file.Files;
import java.nio.file.Path;
import java.nio.file.Paths;
import java.util.Collections;
import java.util.List;
import java.util.stream.Collectors;
import org.eclipse.jdt.core.dom.MethodDeclaration;
import org.eclipse.jdt.core.dom.Statement;
import org.eclipse.jdt.core.dom.TypeDeclaration;
import org.junit.Before;
import org.junit.Rule;
import org.junit.Test;
import org.junit.rules.TemporaryFolder;
import jp.kusumotolab.kgenprog.Configuration;
import jp.kusumotolab.kgenprog.ga.validation.Fitness;
import jp.kusumotolab.kgenprog.ga.validation.SimpleFitness;
import jp.kusumotolab.kgenprog.ga.variant.Base;
import jp.kusumotolab.kgenprog.ga.variant.Gene;
import jp.kusumotolab.kgenprog.ga.variant.HistoricalElement;
import jp.kusumotolab.kgenprog.ga.variant.MutationHistoricalElement;
import jp.kusumotolab.kgenprog.ga.variant.Variant;
import jp.kusumotolab.kgenprog.ga.variant.VariantStore;
import jp.kusumotolab.kgenprog.project.GeneratedSourceCode;
import jp.kusumotolab.kgenprog.project.ProductSourcePath;
import jp.kusumotolab.kgenprog.project.factory.TargetProject;
import jp.kusumotolab.kgenprog.project.factory.TargetProjectFactory;
import jp.kusumotolab.kgenprog.project.jdt.DeleteOperation;
import jp.kusumotolab.kgenprog.project.jdt.GeneratedJDTAST;
import jp.kusumotolab.kgenprog.project.jdt.JDTASTLocation;
import jp.kusumotolab.kgenprog.project.test.EmptyTestResults;
import jp.kusumotolab.kgenprog.project.test.TestResults;
import jp.kusumotolab.kgenprog.testutil.ExampleAlias.Src;
import jp.kusumotolab.kgenprog.testutil.TestUtil;

public class ExporterTest {

  private Path tempDir;
  private final PatchGenerator patchGenerator = new PatchGenerator();
  private final static String PRODUCT_NAME = "src/example/CloseToZero.java";
  private final static String TEST_NAME = "src/example/CloseToZeroTest.java";

  @Rule
  public final TemporaryFolder tempFolder = new TemporaryFolder();

  @Before
  public void setUp() {
    tempDir = tempFolder.getRoot()
        .toPath();
  }

  /**
   * 1箇所でも差分があるようなVariantを1つ作る
   */
  private Variant createModifiedVariant(final Variant parent) {
    final Path basePath = Paths.get("example/BuildSuccess01");
    final TargetProject project = TargetProjectFactory.create(basePath);
    final GeneratedSourceCode originalSourceCode = TestUtil.createGeneratedSourceCode(project);
    final GeneratedJDTAST<ProductSourcePath> ast =
        (GeneratedJDTAST<ProductSourcePath>) originalSourceCode.getProductAsts()
            .get(0);

    final TypeDeclaration type = (TypeDeclaration) ast.getRoot()
        .types()
        .get(0);
    final MethodDeclaration method = type.getMethods()[0];
    final Statement statement = (Statement) method.getBody()
        .statements()
        .get(0);
    final JDTASTLocation location =
        new JDTASTLocation(new ProductSourcePath(basePath, Src.FOO), statement, ast);

    final DeleteOperation operation = new DeleteOperation();
    final GeneratedSourceCode code = operation.apply(originalSourceCode, location);
    final TestResults testResults = new EmptyTestResults("for testing.");
    final Base base = new Base(location, operation);
    final Gene gene = new Gene(Collections.singletonList(base));
    final Fitness fitness = new SimpleFitness(1.0d);
    final HistoricalElement historicalElement = new MutationHistoricalElement(parent, base);

    return new Variant(0, 0, gene, code, testResults, fitness, null, historicalElement);
  }

  private Configuration buildConfiguration(final Path outDir) {
    final Path rootPath = Paths.get("example/CloseToZero01");
    final List<Path> productPaths = Collections.singletonList(rootPath.resolve(PRODUCT_NAME));
    final List<Path> testPaths = Collections.singletonList(rootPath.resolve(TEST_NAME));

<<<<<<< HEAD
    return new Configuration.Builder(rootPath, productPaths, testPaths)
        .setOutDir(outDir)
=======
    return new Configuration.Builder(rootPath, productPaths, testPaths).setOutDir(outDir)
        .setIsForce(isForce)
>>>>>>> 7b1d7552
        .setTestTimeLimitSeconds(1)
        .setMaxGeneration(1)
        .setRequiredSolutionsCount(1)
        .build();
  }

  /**
<<<<<<< HEAD
   * 出力先ディレクトリが空でないときに，出力先ディレクトリの初期化ができているか確認する
=======
   * 以下の条件下でパッチとJSONを出力するか確認する
   * <li>
   * <ul>
   * forceオプションが有効
   * </ul>
   * <ul>
   * outDirが空でないディレクトリ
   * </ul>
   * </li>
>>>>>>> 7b1d7552
   */
  @Test
  public void testClearPreviousResultsOnNonEmptyOutdir() throws IOException {
    final Path outDir = tempDir.resolve("out");
    // outDirを作る
    Files.createDirectory(outDir);
    // 適当なファイルを作る
    final Path childDir = outDir.resolve("childDir");
    final Path childFile = outDir.resolve("child");
    final Path grandChildFile = childDir.resolve("grandChild");
    Files.createDirectory(childDir);
    Files.createFile(childFile);
    Files.createFile(grandChildFile);

    final Configuration config = buildConfiguration(outDir);
    final Exporter exporter = createExporter(config);

    // 初期化を行う
    exporter.clearPreviousResults();

    // サブファイルを集める
    final List<Path> subFiles = Files.walk(config.getOutDir(), FileVisitOption.FOLLOW_LINKS)
        .filter(e -> !e.equals(config.getOutDir()))
        .collect(Collectors.toList());

    // outDirの存在を確認
    assertThat(outDir).exists();
    // outDirが空であることを確認
    assertThat(subFiles).isEmpty();
  }

  /**
<<<<<<< HEAD
   * 出力先ディレクトリが空のときに，初期化ができているか確認する
=======
   * 以下の条件下でパッチとJSONを出力するか確認する
   * <li>
   * <ul>
   * forceオプションが有効
   * </ul>
   * <ul>
   * outDirが空のディレクトリ
   * </ul>
   * </li>
>>>>>>> 7b1d7552
   */
  @Test
  public void testClearPreviousResultsOnEmptyOutdir() throws IOException {
    final Path outDir = tempDir.resolve("out");
    // outDirを作る
    Files.createDirectory(outDir);

    final Configuration config = buildConfiguration(outDir);
    final Exporter exporter = createExporter(config);

    // 初期化を行う
    exporter.clearPreviousResults();

    // サブファイルを集める
    final List<Path> subFiles = Files.walk(config.getOutDir(), FileVisitOption.FOLLOW_LINKS)
        .filter(e -> !e.equals(config.getOutDir()))
        .collect(Collectors.toList());

    // outDirの存在を確認
    assertThat(outDir).exists();
<<<<<<< HEAD
    // outDirが空であることを確認
    assertThat(subFiles).isEmpty();
  }

  /**
   * 出力先ディレクトリが存在しないときに，初期化ができているか確認する
=======
    // .patchと.jsonの存在を確認
    assertThat(fooPatch).exists();
    assertThat(historyJson).exists();
    // variant1の存在を確認
    assertThat(variantDir).exists();
    // .diffと.javaの存在を確認
    assertThat(fooJava).exists();
    assertThat(fooDiff).exists();
  }


  /**
   * 以下の条件下でパッチとJSONを出力するか確認する
   * <li>
   * <ul>
   * forceオプションが無効
   * </ul>
   * <ul>
   * outDirが空でないディレクトリ
   * </ul>
   * </li>
   */
  @Test
  public void testExporterWithNonEmptyOutdir() throws IOException {
    final Path outDir = tempDir.resolve("out");
    // outDirを作る
    Files.createDirectory(outDir);
    // 適当なファイルを作る
    final Path childDir = outDir.resolve("childDir");
    final Path childFile = outDir.resolve("child");
    final Path grandChildFile = childDir.resolve("grandChild");
    Files.createDirectory(childDir);
    Files.createFile(childFile);
    Files.createFile(grandChildFile);

    final Configuration config = buildConfiguration(outDir, false);
    final VariantStore variantStore = TestUtil.createVariantStoreWithDefaultStrategies(config);
    // variantを1個作る = パッチは1つ生成される
    variantStore.addGeneratedVariant(createModifiedVariant(variantStore.getInitialVariant()));

    final Exporter exporter = new Exporter(config);
    exporter.export(variantStore, patchGenerator);

    final Path variantDir = outDir.resolve("variant1");
    final Path fooPatch = outDir.resolve("variant1.patch");
    final Path historyJson = outDir.resolve("history.json");
    final Path fooJava = variantDir.resolve("example.Foo.java");
    final Path fooDiff = variantDir.resolve("example.Foo.diff");

    // outDirの存在を確認
    assertThat(outDir).exists();
    // 以前に作成したファイル群の存在を確認
    assertThat(childDir).exists();
    assertThat(childFile).exists();
    assertThat(grandChildFile).exists();
    // .patchと.jsonが存在しないことを確認
    assertThat(fooPatch).doesNotExist();
    assertThat(historyJson).doesNotExist();
    // variant1が存在しないことを確認
    assertThat(variantDir).doesNotExist();
    // .diffと.javaが存在しないことを確認
    assertThat(fooJava).doesNotExist();
    assertThat(fooDiff).doesNotExist();
  }


  /**
   * 以下の条件下でパッチとJSONを出力するか確認する
   * <li>
   * <ul>
   * forceオプションが無効
   * </ul>
   * <ul>
   * outDirが空のディレクトリ
   * </ul>
   * </li>
   */
  @Test
  public void testExporterWithEmptyOutdir() throws IOException {
    final Path outDir = tempDir.resolve("out");
    // outDirを作る
    Files.createDirectory(outDir);

    final Configuration config = buildConfiguration(outDir, false);
    final VariantStore variantStore = TestUtil.createVariantStoreWithDefaultStrategies(config);
    // variantを1個作る = パッチは1つ生成される
    variantStore.addGeneratedVariant(createModifiedVariant(variantStore.getInitialVariant()));

    final Exporter exporter = new Exporter(config);
    exporter.export(variantStore, patchGenerator);

    final Path variantDir = outDir.resolve("variant1");
    final Path fooPatch = outDir.resolve("variant1.patch");
    final Path historyJson = outDir.resolve("history.json");
    final Path fooJava = variantDir.resolve("example.Foo.java");
    final Path fooDiff = variantDir.resolve("example.Foo.diff");

    // outDirの存在を確認
    assertThat(outDir).exists();
    // .patchと.jsonの存在を確認
    assertThat(fooPatch).exists();
    assertThat(historyJson).exists();
    // variant1の存在を確認
    assertThat(variantDir).exists();
    // .diffと.javaの存在を確認
    assertThat(fooJava).exists();
    assertThat(fooDiff).exists();
  }

  /**
   * 以下の条件下でパッチとJSONを出力するか確認する
   * <li>
   * <ul>
   * forceオプションが有効
   * </ul>
   * <ul>
   * outDirが存在しない
   * </ul>
   * </li>
>>>>>>> 7b1d7552
   */
  @Test
  public void testClearPreviousResultsOnNonExistentOutdir() throws IOException {
    final Path outDir = tempDir.resolve("out");
    final Configuration config = buildConfiguration(outDir);
    final Exporter exporter = createExporter(config);

    // 初期化を行う
    exporter.clearPreviousResults();

    // outDirが存在しないことを確認
    assertThat(outDir).doesNotExist();
  }

  /**
<<<<<<< HEAD
   * テスト用の何もしないExporterを作る
=======
   * 以下の条件下でパッチとJSONを出力するか確認する
   * <li>
   * <ul>
   * forceオプションが無効
   * </ul>
   * <ul>
   * outDirが存在しない
   * </ul>
   * </li>
>>>>>>> 7b1d7552
   */
  private Exporter createExporter(final Configuration config) {
    return new Exporter(config) {
      @Override
      public void export(final VariantStore variantStore) {
      }
    };
  }
}<|MERGE_RESOLUTION|>--- conflicted
+++ resolved
@@ -90,13 +90,8 @@
     final List<Path> productPaths = Collections.singletonList(rootPath.resolve(PRODUCT_NAME));
     final List<Path> testPaths = Collections.singletonList(rootPath.resolve(TEST_NAME));
 
-<<<<<<< HEAD
     return new Configuration.Builder(rootPath, productPaths, testPaths)
         .setOutDir(outDir)
-=======
-    return new Configuration.Builder(rootPath, productPaths, testPaths).setOutDir(outDir)
-        .setIsForce(isForce)
->>>>>>> 7b1d7552
         .setTestTimeLimitSeconds(1)
         .setMaxGeneration(1)
         .setRequiredSolutionsCount(1)
@@ -104,19 +99,7 @@
   }
 
   /**
-<<<<<<< HEAD
    * 出力先ディレクトリが空でないときに，出力先ディレクトリの初期化ができているか確認する
-=======
-   * 以下の条件下でパッチとJSONを出力するか確認する
-   * <li>
-   * <ul>
-   * forceオプションが有効
-   * </ul>
-   * <ul>
-   * outDirが空でないディレクトリ
-   * </ul>
-   * </li>
->>>>>>> 7b1d7552
    */
   @Test
   public void testClearPreviousResultsOnNonEmptyOutdir() throws IOException {
@@ -149,19 +132,7 @@
   }
 
   /**
-<<<<<<< HEAD
    * 出力先ディレクトリが空のときに，初期化ができているか確認する
-=======
-   * 以下の条件下でパッチとJSONを出力するか確認する
-   * <li>
-   * <ul>
-   * forceオプションが有効
-   * </ul>
-   * <ul>
-   * outDirが空のディレクトリ
-   * </ul>
-   * </li>
->>>>>>> 7b1d7552
    */
   @Test
   public void testClearPreviousResultsOnEmptyOutdir() throws IOException {
@@ -182,134 +153,12 @@
 
     // outDirの存在を確認
     assertThat(outDir).exists();
-<<<<<<< HEAD
     // outDirが空であることを確認
     assertThat(subFiles).isEmpty();
   }
 
   /**
    * 出力先ディレクトリが存在しないときに，初期化ができているか確認する
-=======
-    // .patchと.jsonの存在を確認
-    assertThat(fooPatch).exists();
-    assertThat(historyJson).exists();
-    // variant1の存在を確認
-    assertThat(variantDir).exists();
-    // .diffと.javaの存在を確認
-    assertThat(fooJava).exists();
-    assertThat(fooDiff).exists();
-  }
-
-
-  /**
-   * 以下の条件下でパッチとJSONを出力するか確認する
-   * <li>
-   * <ul>
-   * forceオプションが無効
-   * </ul>
-   * <ul>
-   * outDirが空でないディレクトリ
-   * </ul>
-   * </li>
-   */
-  @Test
-  public void testExporterWithNonEmptyOutdir() throws IOException {
-    final Path outDir = tempDir.resolve("out");
-    // outDirを作る
-    Files.createDirectory(outDir);
-    // 適当なファイルを作る
-    final Path childDir = outDir.resolve("childDir");
-    final Path childFile = outDir.resolve("child");
-    final Path grandChildFile = childDir.resolve("grandChild");
-    Files.createDirectory(childDir);
-    Files.createFile(childFile);
-    Files.createFile(grandChildFile);
-
-    final Configuration config = buildConfiguration(outDir, false);
-    final VariantStore variantStore = TestUtil.createVariantStoreWithDefaultStrategies(config);
-    // variantを1個作る = パッチは1つ生成される
-    variantStore.addGeneratedVariant(createModifiedVariant(variantStore.getInitialVariant()));
-
-    final Exporter exporter = new Exporter(config);
-    exporter.export(variantStore, patchGenerator);
-
-    final Path variantDir = outDir.resolve("variant1");
-    final Path fooPatch = outDir.resolve("variant1.patch");
-    final Path historyJson = outDir.resolve("history.json");
-    final Path fooJava = variantDir.resolve("example.Foo.java");
-    final Path fooDiff = variantDir.resolve("example.Foo.diff");
-
-    // outDirの存在を確認
-    assertThat(outDir).exists();
-    // 以前に作成したファイル群の存在を確認
-    assertThat(childDir).exists();
-    assertThat(childFile).exists();
-    assertThat(grandChildFile).exists();
-    // .patchと.jsonが存在しないことを確認
-    assertThat(fooPatch).doesNotExist();
-    assertThat(historyJson).doesNotExist();
-    // variant1が存在しないことを確認
-    assertThat(variantDir).doesNotExist();
-    // .diffと.javaが存在しないことを確認
-    assertThat(fooJava).doesNotExist();
-    assertThat(fooDiff).doesNotExist();
-  }
-
-
-  /**
-   * 以下の条件下でパッチとJSONを出力するか確認する
-   * <li>
-   * <ul>
-   * forceオプションが無効
-   * </ul>
-   * <ul>
-   * outDirが空のディレクトリ
-   * </ul>
-   * </li>
-   */
-  @Test
-  public void testExporterWithEmptyOutdir() throws IOException {
-    final Path outDir = tempDir.resolve("out");
-    // outDirを作る
-    Files.createDirectory(outDir);
-
-    final Configuration config = buildConfiguration(outDir, false);
-    final VariantStore variantStore = TestUtil.createVariantStoreWithDefaultStrategies(config);
-    // variantを1個作る = パッチは1つ生成される
-    variantStore.addGeneratedVariant(createModifiedVariant(variantStore.getInitialVariant()));
-
-    final Exporter exporter = new Exporter(config);
-    exporter.export(variantStore, patchGenerator);
-
-    final Path variantDir = outDir.resolve("variant1");
-    final Path fooPatch = outDir.resolve("variant1.patch");
-    final Path historyJson = outDir.resolve("history.json");
-    final Path fooJava = variantDir.resolve("example.Foo.java");
-    final Path fooDiff = variantDir.resolve("example.Foo.diff");
-
-    // outDirの存在を確認
-    assertThat(outDir).exists();
-    // .patchと.jsonの存在を確認
-    assertThat(fooPatch).exists();
-    assertThat(historyJson).exists();
-    // variant1の存在を確認
-    assertThat(variantDir).exists();
-    // .diffと.javaの存在を確認
-    assertThat(fooJava).exists();
-    assertThat(fooDiff).exists();
-  }
-
-  /**
-   * 以下の条件下でパッチとJSONを出力するか確認する
-   * <li>
-   * <ul>
-   * forceオプションが有効
-   * </ul>
-   * <ul>
-   * outDirが存在しない
-   * </ul>
-   * </li>
->>>>>>> 7b1d7552
    */
   @Test
   public void testClearPreviousResultsOnNonExistentOutdir() throws IOException {
@@ -325,19 +174,7 @@
   }
 
   /**
-<<<<<<< HEAD
    * テスト用の何もしないExporterを作る
-=======
-   * 以下の条件下でパッチとJSONを出力するか確認する
-   * <li>
-   * <ul>
-   * forceオプションが無効
-   * </ul>
-   * <ul>
-   * outDirが存在しない
-   * </ul>
-   * </li>
->>>>>>> 7b1d7552
    */
   private Exporter createExporter(final Configuration config) {
     return new Exporter(config) {
