--- conflicted
+++ resolved
@@ -1,12 +1,7 @@
 package jp.kusumotolab.kgenprog.ga;
 
-<<<<<<< HEAD
-import static org.hamcrest.Matchers.is;
-import static org.junit.Assert.assertThat;
+import static org.assertj.core.api.Assertions.assertThat;
 import java.nio.file.Path;
-=======
-import static org.assertj.core.api.Assertions.assertThat;
->>>>>>> 9401f709
 import java.nio.file.Paths;
 import java.util.ArrayList;
 import java.util.Arrays;
@@ -33,14 +28,12 @@
     // 1回目の生成は正しく生成される
     final GeneratedSourceCode firstGeneratedSourceCode = defaultSourceCodeGeneration.exec(gene,
         targetProject);
-    assertThat(firstGeneratedSourceCode.equals(GenerationFailedSourceCode.instance),
-        is(false));
+    assertThat(firstGeneratedSourceCode).isNotEqualTo(GenerationFailedSourceCode.instance);
 
     // 2回目の生成は失敗する
     final GeneratedSourceCode secondGeneratedSourceCode = defaultSourceCodeGeneration.exec(gene,
         targetProject);
-    assertThat(secondGeneratedSourceCode.equals(GenerationFailedSourceCode.instance),
-        is(true));
+    assertThat(secondGeneratedSourceCode).isEqualTo(GenerationFailedSourceCode.instance);
   }
 
   @Test
@@ -59,15 +52,7 @@
     final GeneratedSourceCode generatedSourceCode = sourceCodeGeneration.exec(gene, targetProject);
     final GeneratedSourceCode initialSourceCode = initialVariant.getGeneratedSourceCode();
 
-<<<<<<< HEAD
-    // ファイル数は同じはず
-    assertThat(generatedSourceCode.getAsts()
-            .size(),
-        is(initialSourceCode.getAsts()
-            .size()));
-=======
     assertThat(generatedSourceCode.getAsts()).hasSameSizeAs(initialSourceCode.getAsts());
->>>>>>> 9401f709
 
     // NoneOperationにより全てのソースコードが初期ソースコードと等価であるはず
     for (int i = 0; i < targetProject.getSourcePaths()
