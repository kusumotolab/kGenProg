--- conflicted
+++ resolved
@@ -1,17 +1,10 @@
 package jp.kusumotolab.kgenprog.ga;
 
-<<<<<<< HEAD
-import static org.hamcrest.Matchers.closeTo;
-import static org.hamcrest.Matchers.is;
-import static org.junit.Assert.assertThat;
-=======
 import static org.assertj.core.api.Assertions.assertThat;
->>>>>>> 9401f709
 import java.nio.file.Path;
 import java.nio.file.Paths;
 import org.junit.Test;
 import jp.kusumotolab.kgenprog.project.GeneratedSourceCode;
-import jp.kusumotolab.kgenprog.project.GenerationFailedSourceCode;
 import jp.kusumotolab.kgenprog.project.factory.TargetProject;
 import jp.kusumotolab.kgenprog.project.factory.TargetProjectFactory;
 import jp.kusumotolab.kgenprog.project.test.TestProcessBuilder;
@@ -37,20 +30,12 @@
   }
 
   @Test
-<<<<<<< HEAD
-  public void testExecForBuildFailure01() {
-    final Path rootDir = Paths.get("example/example00");
-    final Path outDir = rootDir.resolve("bin");
-    final TargetProject targetProject = TargetProjectFactory.create(rootDir);
-    final TestProcessBuilder testProcessBuilder = new TestProcessBuilder(targetProject, outDir);
-=======
   public void testExecForBuildFailure() {
     final Path rootPath = Paths.get("example/example00");
     final Path workPath = rootPath.resolve("bin");
 
     final TargetProject targetProject = TargetProjectFactory.create(rootPath);
     final TestProcessBuilder testProcessBuilder = new TestProcessBuilder(targetProject, workPath);
->>>>>>> 9401f709
     final Variant initialVariant = targetProject.getInitialVariant();
     final GeneratedSourceCode generatedSourceCode = initialVariant.getGeneratedSourceCode();
 
@@ -58,20 +43,6 @@
     final Fitness fitness =
         defaultCodeValidation.exec(generatedSourceCode, targetProject, testProcessBuilder);
 
-<<<<<<< HEAD
-    assertThat(fitness.getValue(), is(Double.NaN));
-  }
-
-  @Test
-  public void testExecForBuildFailure02() {
-    final GeneratedSourceCode generatedSourceCode = GenerationFailedSourceCode.instance;
-    final DefaultCodeValidation defaultCodeValidation = new DefaultCodeValidation();
-    final Fitness fitness =
-        defaultCodeValidation.exec(generatedSourceCode, null, null);
-
-    assertThat(fitness.getValue(), is(Double.NaN));
-=======
     assertThat(fitness.getValue()).isNaN();
->>>>>>> 9401f709
   }
 }