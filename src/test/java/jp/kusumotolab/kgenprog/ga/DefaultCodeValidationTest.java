--- conflicted
+++ resolved
@@ -7,11 +7,7 @@
 import java.nio.file.Paths;
 import org.junit.Before;
 import org.junit.Test;
-<<<<<<< HEAD
 import jp.kusumotolab.kgenprog.Configuration;
-import jp.kusumotolab.kgenprog.project.GeneratedSourceCode;
-=======
->>>>>>> 23680e4d
 import jp.kusumotolab.kgenprog.project.factory.TargetProject;
 import jp.kusumotolab.kgenprog.project.factory.TargetProjectFactory;
 import jp.kusumotolab.kgenprog.project.test.TestResults;
@@ -31,14 +27,8 @@
   public void testExec() {
     final Path rootPath = Paths.get("example/BuildSuccess01");
     final TargetProject targetProject = TargetProjectFactory.create(rootPath);
-<<<<<<< HEAD
     final Configuration config = new Configuration.Builder(targetProject).build();
-    final TestExecutor testExecutor = new TestExecutor(config);
-    final Variant initialVariant = targetProject.getInitialVariant();
-    final GeneratedSourceCode generatedSourceCode = initialVariant.getGeneratedSourceCode();
-=======
-    final Variant initialVariant = TestUtil.createVariant(targetProject);
->>>>>>> 23680e4d
+    final Variant initialVariant = TestUtil.createVariant(config);
 
     final DefaultCodeValidation defaultCodeValidation = new DefaultCodeValidation();
     final Fitness fitness = defaultCodeValidation.exec(null, initialVariant.getTestResults());
@@ -51,14 +41,8 @@
   public void testExecForBuildFailure() {
     final Path rootPath = Paths.get("example/BuildFailure01");
     final TargetProject targetProject = TargetProjectFactory.create(rootPath);
-<<<<<<< HEAD
     final Configuration config = new Configuration.Builder(targetProject).build();
-    final TestExecutor testExecutor = new TestExecutor(config);
-    final Variant initialVariant = targetProject.getInitialVariant();
-    final GeneratedSourceCode generatedSourceCode = initialVariant.getGeneratedSourceCode();
-=======
-    final Variant initialVariant = TestUtil.createVariant(targetProject);
->>>>>>> 23680e4d
+    final Variant initialVariant = TestUtil.createVariant(config);
 
     final DefaultCodeValidation defaultCodeValidation = new DefaultCodeValidation();
     final Fitness fitness = defaultCodeValidation.exec(null, initialVariant.getTestResults());
