--- conflicted
+++ resolved
@@ -207,13 +207,8 @@
     final JDTASTConstruction jdtastConstruction = new JDTASTConstruction();
     final Strategies strategies = mock(Strategies.class);
 
-<<<<<<< HEAD
-    when(strategies.execASTConstruction(any())).then(
-        v -> jdtastConstruction.constructAST(config.getTargetProject()));
-=======
     when(strategies.execASTConstruction(any()))
         .then(v -> jdtastConstruction.constructAST(config.getTargetProject()));
->>>>>>> 94d1c5e1
     when(strategies.execVariantSelection(any(), any())).then(v -> v.getArgument(1));
     when(strategies.execTestExecutor(any())).then(v -> EmptyTestResults.instance);
     when(strategies.execSourceCodeValidation(any())).then(v -> new SimpleFitness(1.0d));
