--- conflicted
+++ resolved
@@ -214,11 +214,11 @@
   }
 
   @Test
-<<<<<<< HEAD
+
   // インメモリビルドの確認．直接BinaryStoreを操作してバイナリ追加
   public void testBuildWithBinaryStoreByDirectBinaryAddition01() throws Exception {
     // Bar.javaが存在しないのでビルドできない題材
-    final Path rootPath = Paths.get("example/BuildFailure02");
+    final Path rootPath = Paths.get("example/BuildFailure03");
     final TargetProject targetProject = TargetProjectFactory.create(rootPath);
     final GeneratedSourceCode source = TestUtil.createGeneratedSourceCode(targetProject);
     final ProjectBuilder projectBuilder = new ProjectBuilder(targetProject);
@@ -250,7 +250,7 @@
   public void testBuildWithBinaryStoreByDirectBinaryAddition02() throws Exception {
 
     // Bar.javaが存在しないのでビルドできない題材
-    final Path rootPath = Paths.get("example/BuildFailure02");
+    final Path rootPath = Paths.get("example/BuildFailure03");
     final TargetProject targetProject = TargetProjectFactory.create(rootPath);
     final GeneratedSourceCode source = TestUtil.createGeneratedSourceCode(targetProject);
     final ProjectBuilder projectBuilder = new ProjectBuilder(targetProject);
@@ -295,7 +295,7 @@
 
     // Bar.javaが存在しないのでビルドできない題材をビルド
     // 直前にexample02をビルドしているので，BinaryStoreにBar.classが残っており成功するはず
-    final Path rootPath2 = Paths.get("example/BuildFailure02");
+    final Path rootPath2 = Paths.get("example/BuildFailure03");
     final TargetProject targetProject2 = TargetProjectFactory.create(rootPath2);
     final GeneratedSourceCode source2 = TestUtil.createGeneratedSourceCode(targetProject2);
     final ProjectBuilder projectBuilder2 = new ProjectBuilder(targetProject2);
@@ -305,7 +305,8 @@
 
     // 成功するはず
     assertThat(buildResults2.isBuildFailed).isFalse();
-=======
+  }
+
   public void testBuildWithExternalBinaryFile() throws Exception {
     final Path rootPath = Paths.get("example/BuildSuccess13");
     final List<Path> sources = Arrays.asList(rootPath.resolve("src"));
@@ -324,6 +325,6 @@
     final CompilationPackage compilationPackage = buildResults.getCompilationPackage();
     assertThat(compilationPackage.getUnits()).extracting(unit -> unit.getName())
         .containsExactlyInAnyOrder(FOO.value);
->>>>>>> 93f1df60
+
   }
 }