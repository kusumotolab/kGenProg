--- conflicted
+++ resolved
@@ -1,296 +1,291 @@
-package jp.kusumotolab.kgenprog.project.test;
-
-import static org.hamcrest.MatcherAssert.assertThat;
-import static org.hamcrest.Matchers.empty;
-import static org.hamcrest.Matchers.hasItems;
-import static org.hamcrest.Matchers.is;
-import static org.hamcrest.Matchers.notNullValue;
-import static org.hamcrest.Matchers.nullValue;
-import static org.hamcrest.Matchers.startsWith;
-import java.io.IOException;
-import java.lang.ref.WeakReference;
-import java.lang.reflect.Field;
-import java.net.URL;
-import java.nio.file.Files;
-import java.nio.file.Path;
-import java.nio.file.Paths;
-import java.util.List;
-import java.util.Optional;
-import java.util.Vector;
-import java.util.stream.Collectors;
-<<<<<<< HEAD
-import jp.kusumotolab.kgenprog.project.ProjectBuilder;
-import jp.kusumotolab.kgenprog.project.TargetProject;
-import org.junit.After;
-=======
->>>>>>> f71bac95
-import org.junit.BeforeClass;
-import org.junit.Test;
-import org.junit.runner.JUnitCore;
-import org.junit.runner.Result;
-import jp.kusumotolab.kgenprog.project.GeneratedSourceCode;
-import jp.kusumotolab.kgenprog.project.ProjectBuilder;
-import jp.kusumotolab.kgenprog.project.TargetProject;
-
-/**
- * 
- * @author shinsuke
- * @see http://www.nminoru.jp/~nminoru/java/class_unloading.html
- */
-public class MemoryClassLoaderTest {
-
-  final static Path rootDir = Paths.get("example/example01");
-  final static Path outDir = rootDir.resolve("_bin");
-
-  final static TargetFullyQualifiedName buggyCalculator =
-      new TargetFullyQualifiedName("jp.kusumotolab.BuggyCalculator");
-  final static TestFullyQualifiedName buggyCalculatorTest =
-      new TestFullyQualifiedName("jp.kusumotolab.BuggyCalculatorTest");
-
-  static MemoryClassLoader loader;
-
-  @BeforeClass
-  public static void beforeClass() {
-    final TargetProject targetProject = TargetProject.generate(rootDir);
-    final GeneratedSourceCode generatedSourceCode =
-        targetProject.getInitialVariant().getGeneratedSourceCode();
-    new ProjectBuilder(targetProject).build(generatedSourceCode, outDir);
-  }
-
-  @After
-  public void after() throws IOException {
-    if (loader != null) {
-      loader.close();
-    }
-    loader = null;
-  }
-
-  @Test
-  public void testDynamicClassLoading01() throws Exception {
-    loader = new MemoryClassLoader(new URL[] {outDir.toUri().toURL()});
-
-    // 動的ロード
-    final Class<?> clazz = loader.loadClass(buggyCalculator);
-    final Object instance = clazz.newInstance();
-
-    // きちんと存在するか？その名前は正しいか？
-    assertThat(instance, is(notNullValue()));
-    assertThat(instance.toString(), is(startsWith(buggyCalculator.toString())));
-    assertThat(clazz.getName(), is(buggyCalculator.toString()));
-  }
-
-  @Test(expected = ClassNotFoundException.class)
-  public void testDynamicClassLoading02() throws Exception {
-    loader = new MemoryClassLoader(new URL[] {outDir.toUri().toURL()});
-
-    // SystemLoaderで動的ロード，失敗するはず (Exceptionを期待)
-    ClassLoader.getSystemClassLoader().loadClass(buggyCalculator.toString());
-  }
-
-  @Test(expected = ClassNotFoundException.class)
-  public void testDynamicClassLoading03() throws Exception {
-    loader = new MemoryClassLoader(new URL[] {outDir.toUri().toURL()});
-
-    // リフレクションで動的ロード，失敗するはず (Exceptionを期待)
-    // 処理自体は02と等価なはず
-    Class.forName(buggyCalculator.toString());
-  }
-
-  @Test
-  public void testDynamicClassLoading04() throws Exception {
-    loader = new MemoryClassLoader(new URL[] {outDir.toUri().toURL()});
-
-    // リフレクション + MemoryLoaderで動的ロード，これは成功するはず
-    final Class<?> clazz = Class.forName(buggyCalculator.toString(), true, loader);
-
-    assertThat(clazz.getName(), is(buggyCalculator.toString()));
-  }
-
-  @Test
-  public void testClassUnloadingByGC01() throws Exception {
-    loader = new MemoryClassLoader(new URL[] {outDir.toUri().toURL()});
-
-    // まず動的ロード
-    Class<?> clazz = loader.loadClass(buggyCalculator);
-
-    // 弱参照（アンロードの監視）の準備
-    final WeakReference<?> targetClassWR = new WeakReference<>(clazz);
-
-    // まずロードされていることを確認
-    assertThat(targetClassWR.get(), is(notNullValue()));
-
-    // ロード先への参照（インスタンス）を完全に削除
-    loader.close();
-    loader = null;
-    clazz = null;
-
-    // GCして
-    System.gc();
-
-    // アンロードされていることを確認
-    assertThat(targetClassWR.get(), is(nullValue()));
-  }
-
-  @Test
-  public void testClassUnloadingByGC02() throws Exception {
-    loader = new MemoryClassLoader(new URL[] {outDir.toUri().toURL()});
-
-    // まず動的ロード
-    final Class<?> clazz = loader.loadClass(buggyCalculator);
-
-    // 弱参照（アンロードの監視）の準備
-    final WeakReference<?> targetClassWR = new WeakReference<>(clazz);
-
-    // まずロードされていることを確認
-    assertThat(targetClassWR.get(), is(notNullValue()));
-
-    // ロード先への参照（インスタンス）を削除せずに
-    // loader.close();
-    // loader = null;
-    // clazz = null;
-
-    // GCして
-    System.gc();
-
-    // アンロードされていないことを確認
-    assertThat(targetClassWR.get(), is(notNullValue()));
-  }
-
-  @Test
-  public void testClassUnloadingByGC03() throws Exception {
-    loader = new MemoryClassLoader(new URL[] {outDir.toUri().toURL()});
-
-    // まず動的ロード
-    Class<?> clazz = loader.loadClass(buggyCalculator);
-
-    // 弱参照（アンロードの監視）の準備
-    WeakReference<?> targetClassWR = new WeakReference<>(clazz);
-
-    // まずロードされていることを確認
-    assertThat(targetClassWR.get(), is(notNullValue()));
-
-    // ロード先への参照（インスタンス）を完全に削除
-    loader.close();
-    loader = null;
-    clazz = null;
-
-    // GCして
-    System.gc();
-
-    // アンロードされていることを確認
-    assertThat(targetClassWR.get(), is(nullValue()));
-
-    // もう一度ロードすると
-    loader = new MemoryClassLoader(new URL[] {outDir.toUri().toURL()});
-    clazz = loader.loadClass(buggyCalculator);
-    targetClassWR = new WeakReference<>(clazz);
-
-    // ロードされているはず
-    assertThat(targetClassWR.get(), is(notNullValue()));
-
-  }
-
-  @Test
-  public void testJUnitWithMemoryLoader01() throws Exception {
-    loader = new MemoryClassLoader(new URL[] {outDir.toUri().toURL()});
-
-    // BuggyCalculatorTest（BCTest）をロードしておく
-    final Class<?> clazz = loader.loadClass(buggyCalculatorTest);
-
-    // テストを実行
-    // * ここでBCTestのClassLoaderには上記MemoryClassLoaderが紐づく（自身をロードしたローダーが指定される）
-    // * BCTestはBCインスタンス化のためにMemoryClassLoaderを使って（暗黙的に）BCをロードする
-    final JUnitCore junitCore = new JUnitCore();
-    final Result result = junitCore.run(clazz);
-
-    // きちんと実行できるはず
-    assertThat(result.getRunCount(), is(4));
-    assertThat(result.getFailureCount(), is(1));
-  }
-
-  @Test
-  public void testJUnitWithMemoryLoader02() throws Exception {
-    loader = new MemoryClassLoader(new URL[] {outDir.toUri().toURL()});
-
-    // まず何もロードされていないはず
-    assertThat(listLoadedClasses(loader), is(empty()));
-
-    // テストだけをロード
-    final Class<?> clazz = loader.loadClass(buggyCalculatorTest);
-
-    // BCTestがロードされているはず
-    assertThat(listLoadedClasses(loader), hasItems(buggyCalculatorTest.toString()));
-
-    // テストを実行
-    // * ここでBCTestのClassLoaderには上記MemoryClassLoaderが紐づく（自身をロードしたローダーが指定される）
-    // * BCTestはBCインスタンス化のためにMemoryClassLoaderを使って（暗黙的に）BCをロードする
-    final JUnitCore junitCore = new JUnitCore();
-    junitCore.run(clazz);
-
-    // 上記テストの実行により，BCTestに加えBCもロードされているはず
-    assertThat(listLoadedClasses(loader),
-        hasItems(buggyCalculatorTest.toString(), buggyCalculator.toString()));
-  }
-
-  @Test
-  public void testAddDefinition01() throws Exception {
-    loader = new MemoryClassLoader(new URL[] {outDir.toUri().toURL()});
-
-    // .classファイルを探す
-    final Path classFileName =
-        Paths.get(buggyCalculator.toString().replaceAll("\\.", "/") + ".class");
-    final Optional<Path> classFile =
-        Files.walk(outDir).filter(file -> file.endsWith(classFileName)).findFirst();
-
-    // .classファイルを直接読み込んでメモリに格納
-    final byte[] byteCode = Files.readAllBytes(classFile.get());
-
-    // addDefinitionで定義追加
-    loader.addDefinition(buggyCalculator, byteCode);
-
-    // クラスロードできるはず
-    final Class<?> clazz = loader.loadClass(buggyCalculator);
-    assertThat(clazz.getName(), is(buggyCalculator.toString()));
-  }
-
-  @Test(expected = ClassFormatError.class)
-  public void testAddDefinition02() throws Exception {
-    loader = new MemoryClassLoader(new URL[] {outDir.toUri().toURL()});
-
-    // 不正なバイトコードを生成
-    final byte[] invalidByteCode = new byte[] {0, 0, 0, 0, 0};
-
-    // addDefinitionで定義追加
-    loader.addDefinition(buggyCalculator, invalidByteCode);
-
-    // クラスロード（バグるはず）
-    loader.loadClass(buggyCalculator);
-  }
-
-  /**
-   * 指定クラスローダによってロードされたクラス名一覧の取得
-   * 
-   * @param classLoader
-   * @return
-   */
-  private List<String> listLoadedClasses(final ClassLoader classLoader) {
-    Class<?> clClass = classLoader.getClass();
-    while (clClass != ClassLoader.class) {
-      clClass = clClass.getSuperclass();
-    }
-    try {
-      final Field fldClasses = clClass.getDeclaredField("classes");
-      fldClasses.setAccessible(true);
-
-      @SuppressWarnings("unchecked")
-      final Vector<Class<?>> classes = (Vector<Class<?>>) fldClasses.get(classLoader);
-
-      return classes.stream().map(s -> s.getName()).collect(Collectors.toList());
-    } catch (SecurityException | IllegalArgumentException | NoSuchFieldException
-        | IllegalAccessException e) {
-      e.printStackTrace();
-    }
-    return null;
-  }
-
-}
+package jp.kusumotolab.kgenprog.project.test;
+
+import static org.hamcrest.MatcherAssert.assertThat;
+import static org.hamcrest.Matchers.empty;
+import static org.hamcrest.Matchers.hasItems;
+import static org.hamcrest.Matchers.is;
+import static org.hamcrest.Matchers.notNullValue;
+import static org.hamcrest.Matchers.nullValue;
+import static org.hamcrest.Matchers.startsWith;
+import java.io.IOException;
+import java.lang.ref.WeakReference;
+import java.lang.reflect.Field;
+import java.net.URL;
+import java.nio.file.Files;
+import java.nio.file.Path;
+import java.nio.file.Paths;
+import java.util.List;
+import java.util.Optional;
+import java.util.Vector;
+import java.util.stream.Collectors;
+import org.junit.After;
+import org.junit.BeforeClass;
+import org.junit.Test;
+import org.junit.runner.JUnitCore;
+import org.junit.runner.Result;
+import jp.kusumotolab.kgenprog.project.GeneratedSourceCode;
+import jp.kusumotolab.kgenprog.project.ProjectBuilder;
+import jp.kusumotolab.kgenprog.project.TargetProject;
+
+/**
+ * 
+ * @author shinsuke
+ * @see http://www.nminoru.jp/~nminoru/java/class_unloading.html
+ */
+public class MemoryClassLoaderTest {
+
+  final static Path rootDir = Paths.get("example/example01");
+  final static Path outDir = rootDir.resolve("_bin");
+
+  final static TargetFullyQualifiedName buggyCalculator =
+      new TargetFullyQualifiedName("jp.kusumotolab.BuggyCalculator");
+  final static TestFullyQualifiedName buggyCalculatorTest =
+      new TestFullyQualifiedName("jp.kusumotolab.BuggyCalculatorTest");
+
+  static MemoryClassLoader loader;
+
+  @BeforeClass
+  public static void beforeClass() {
+    final TargetProject targetProject = TargetProject.generate(rootDir);
+    final GeneratedSourceCode generatedSourceCode =
+        targetProject.getInitialVariant().getGeneratedSourceCode();
+    new ProjectBuilder(targetProject).build(generatedSourceCode, outDir);
+  }
+
+  @After
+  public void after() throws IOException {
+    if (loader != null) {
+      loader.close();
+    }
+    loader = null;
+  }
+
+  @Test
+  public void testDynamicClassLoading01() throws Exception {
+    loader = new MemoryClassLoader(new URL[] {outDir.toUri().toURL()});
+
+    // 動的ロード
+    final Class<?> clazz = loader.loadClass(buggyCalculator);
+    final Object instance = clazz.newInstance();
+
+    // きちんと存在するか？その名前は正しいか？
+    assertThat(instance, is(notNullValue()));
+    assertThat(instance.toString(), is(startsWith(buggyCalculator.toString())));
+    assertThat(clazz.getName(), is(buggyCalculator.toString()));
+  }
+
+  @Test(expected = ClassNotFoundException.class)
+  public void testDynamicClassLoading02() throws Exception {
+    loader = new MemoryClassLoader(new URL[] {outDir.toUri().toURL()});
+
+    // SystemLoaderで動的ロード，失敗するはず (Exceptionを期待)
+    ClassLoader.getSystemClassLoader().loadClass(buggyCalculator.toString());
+  }
+
+  @Test(expected = ClassNotFoundException.class)
+  public void testDynamicClassLoading03() throws Exception {
+    loader = new MemoryClassLoader(new URL[] {outDir.toUri().toURL()});
+
+    // リフレクションで動的ロード，失敗するはず (Exceptionを期待)
+    // 処理自体は02と等価なはず
+    Class.forName(buggyCalculator.toString());
+  }
+
+  @Test
+  public void testDynamicClassLoading04() throws Exception {
+    loader = new MemoryClassLoader(new URL[] {outDir.toUri().toURL()});
+
+    // リフレクション + MemoryLoaderで動的ロード，これは成功するはず
+    final Class<?> clazz = Class.forName(buggyCalculator.toString(), true, loader);
+
+    assertThat(clazz.getName(), is(buggyCalculator.toString()));
+  }
+
+  @Test
+  public void testClassUnloadingByGC01() throws Exception {
+    loader = new MemoryClassLoader(new URL[] {outDir.toUri().toURL()});
+
+    // まず動的ロード
+    Class<?> clazz = loader.loadClass(buggyCalculator);
+
+    // 弱参照（アンロードの監視）の準備
+    final WeakReference<?> targetClassWR = new WeakReference<>(clazz);
+
+    // まずロードされていることを確認
+    assertThat(targetClassWR.get(), is(notNullValue()));
+
+    // ロード先への参照（インスタンス）を完全に削除
+    loader.close();
+    loader = null;
+    clazz = null;
+
+    // GCして
+    System.gc();
+
+    // アンロードされていることを確認
+    assertThat(targetClassWR.get(), is(nullValue()));
+  }
+
+  @Test
+  public void testClassUnloadingByGC02() throws Exception {
+    loader = new MemoryClassLoader(new URL[] {outDir.toUri().toURL()});
+
+    // まず動的ロード
+    final Class<?> clazz = loader.loadClass(buggyCalculator);
+
+    // 弱参照（アンロードの監視）の準備
+    final WeakReference<?> targetClassWR = new WeakReference<>(clazz);
+
+    // まずロードされていることを確認
+    assertThat(targetClassWR.get(), is(notNullValue()));
+
+    // ロード先への参照（インスタンス）を削除せずに
+    // loader.close();
+    // loader = null;
+    // clazz = null;
+
+    // GCして
+    System.gc();
+
+    // アンロードされていないことを確認
+    assertThat(targetClassWR.get(), is(notNullValue()));
+  }
+
+  @Test
+  public void testClassUnloadingByGC03() throws Exception {
+    loader = new MemoryClassLoader(new URL[] {outDir.toUri().toURL()});
+
+    // まず動的ロード
+    Class<?> clazz = loader.loadClass(buggyCalculator);
+
+    // 弱参照（アンロードの監視）の準備
+    WeakReference<?> targetClassWR = new WeakReference<>(clazz);
+
+    // まずロードされていることを確認
+    assertThat(targetClassWR.get(), is(notNullValue()));
+
+    // ロード先への参照（インスタンス）を完全に削除
+    loader.close();
+    loader = null;
+    clazz = null;
+
+    // GCして
+    System.gc();
+
+    // アンロードされていることを確認
+    assertThat(targetClassWR.get(), is(nullValue()));
+
+    // もう一度ロードすると
+    loader = new MemoryClassLoader(new URL[] {outDir.toUri().toURL()});
+    clazz = loader.loadClass(buggyCalculator);
+    targetClassWR = new WeakReference<>(clazz);
+
+    // ロードされているはず
+    assertThat(targetClassWR.get(), is(notNullValue()));
+
+  }
+
+  @Test
+  public void testJUnitWithMemoryLoader01() throws Exception {
+    loader = new MemoryClassLoader(new URL[] {outDir.toUri().toURL()});
+
+    // BuggyCalculatorTest（BCTest）をロードしておく
+    final Class<?> clazz = loader.loadClass(buggyCalculatorTest);
+
+    // テストを実行
+    // * ここでBCTestのClassLoaderには上記MemoryClassLoaderが紐づく（自身をロードしたローダーが指定される）
+    // * BCTestはBCインスタンス化のためにMemoryClassLoaderを使って（暗黙的に）BCをロードする
+    final JUnitCore junitCore = new JUnitCore();
+    final Result result = junitCore.run(clazz);
+
+    // きちんと実行できるはず
+    assertThat(result.getRunCount(), is(4));
+    assertThat(result.getFailureCount(), is(1));
+  }
+
+  @Test
+  public void testJUnitWithMemoryLoader02() throws Exception {
+    loader = new MemoryClassLoader(new URL[] {outDir.toUri().toURL()});
+
+    // まず何もロードされていないはず
+    assertThat(listLoadedClasses(loader), is(empty()));
+
+    // テストだけをロード
+    final Class<?> clazz = loader.loadClass(buggyCalculatorTest);
+
+    // BCTestがロードされているはず
+    assertThat(listLoadedClasses(loader), hasItems(buggyCalculatorTest.toString()));
+
+    // テストを実行
+    // * ここでBCTestのClassLoaderには上記MemoryClassLoaderが紐づく（自身をロードしたローダーが指定される）
+    // * BCTestはBCインスタンス化のためにMemoryClassLoaderを使って（暗黙的に）BCをロードする
+    final JUnitCore junitCore = new JUnitCore();
+    junitCore.run(clazz);
+
+    // 上記テストの実行により，BCTestに加えBCもロードされているはず
+    assertThat(listLoadedClasses(loader),
+        hasItems(buggyCalculatorTest.toString(), buggyCalculator.toString()));
+  }
+
+  @Test
+  public void testAddDefinition01() throws Exception {
+    loader = new MemoryClassLoader(new URL[] {outDir.toUri().toURL()});
+
+    // .classファイルを探す
+    final Path classFileName =
+        Paths.get(buggyCalculator.toString().replaceAll("\\.", "/") + ".class");
+    final Optional<Path> classFile =
+        Files.walk(outDir).filter(file -> file.endsWith(classFileName)).findFirst();
+
+    // .classファイルを直接読み込んでメモリに格納
+    final byte[] byteCode = Files.readAllBytes(classFile.get());
+
+    // addDefinitionで定義追加
+    loader.addDefinition(buggyCalculator, byteCode);
+
+    // クラスロードできるはず
+    final Class<?> clazz = loader.loadClass(buggyCalculator);
+    assertThat(clazz.getName(), is(buggyCalculator.toString()));
+  }
+
+  @Test(expected = ClassFormatError.class)
+  public void testAddDefinition02() throws Exception {
+    loader = new MemoryClassLoader(new URL[] {outDir.toUri().toURL()});
+
+    // 不正なバイトコードを生成
+    final byte[] invalidByteCode = new byte[] {0, 0, 0, 0, 0};
+
+    // addDefinitionで定義追加
+    loader.addDefinition(buggyCalculator, invalidByteCode);
+
+    // クラスロード（バグるはず）
+    loader.loadClass(buggyCalculator);
+  }
+
+  /**
+   * 指定クラスローダによってロードされたクラス名一覧の取得
+   * 
+   * @param classLoader
+   * @return
+   */
+  private List<String> listLoadedClasses(final ClassLoader classLoader) {
+    Class<?> clClass = classLoader.getClass();
+    while (clClass != ClassLoader.class) {
+      clClass = clClass.getSuperclass();
+    }
+    try {
+      final Field fldClasses = clClass.getDeclaredField("classes");
+      fldClasses.setAccessible(true);
+
+      @SuppressWarnings("unchecked")
+      final Vector<Class<?>> classes = (Vector<Class<?>>) fldClasses.get(classLoader);
+
+      return classes.stream().map(s -> s.getName()).collect(Collectors.toList());
+    } catch (SecurityException | IllegalArgumentException | NoSuchFieldException
+        | IllegalAccessException e) {
+      e.printStackTrace();
+    }
+    return null;
+  }
+
+}