--- conflicted
+++ resolved
@@ -624,15 +624,6 @@
     return count;
   }
 
-<<<<<<< HEAD
-  @Test
-  // クラスローダが抱えるバイナリ形式のresourcesにアクセスする題材の確認
-  public void testExecForResourceAcessFromClassLoader() {
-    final Path rootPath = Paths.get("example/BuildSuccess22");
-
-    final TargetProject targetProject = TargetProjectFactory.create(rootPath);
-=======
-
   @Test
   // resources内のファイルにアクセスする題材の確認
   public void testExecForResourceAccess() {
@@ -643,22 +634,14 @@
     final List<Path> cps = Arrays.asList(rootPath.resolve("resources"));
     final TargetProject targetProject =
         TargetProjectFactory.create(rootPath, sources, tests, cps, JUnitVersion.JUNIT4);
->>>>>>> b674bd98
-    final GeneratedSourceCode source = TestUtil.createGeneratedSourceCode(targetProject);
-
-    final Configuration config = new Configuration.Builder(targetProject).build();
-    final TestExecutor executor = new LocalTestExecutor(config);
-    final Variant variant = mock(Variant.class);
-    when(variant.getGeneratedSourceCode()).thenReturn(source);
-    final TestResults result = executor.exec(variant);
-
-<<<<<<< HEAD
-    assertThat(result.getExecutedTestFQNs()).containsExactlyInAnyOrder(FOO_TEST01, FOO_TEST02);
-
-    assertThat(result.getTestResult(FOO_TEST01).failed).isFalse();
-    assertThat(result.getTestResult(FOO_TEST02).failed).isFalse();
-  }
-=======
+    final GeneratedSourceCode source = TestUtil.createGeneratedSourceCode(targetProject);
+
+    final Configuration config = new Configuration.Builder(targetProject).build();
+    final TestExecutor executor = new LocalTestExecutor(config);
+    final Variant variant = mock(Variant.class);
+    when(variant.getGeneratedSourceCode()).thenReturn(source);
+    final TestResults result = executor.exec(variant);
+
     final FullyQualifiedName test01 = new TargetFullyQualifiedName("example.FooTest.test01");
     final FullyQualifiedName test02 = new TargetFullyQualifiedName("example.FooTest.test02");
     final FullyQualifiedName test03 = new TargetFullyQualifiedName("example.FooTest.test03");
@@ -681,5 +664,23 @@
     assertThat(result.getTestResult(test14).failed).isFalse();
   }
 
->>>>>>> b674bd98
+  @Test
+  // クラスローダが抱えるバイナリ形式のresourcesにアクセスする題材の確認
+  public void testExecForResourceAcessFromClassLoader() {
+    final Path rootPath = Paths.get("example/BuildSuccess22");
+
+    final TargetProject targetProject = TargetProjectFactory.create(rootPath);
+    final GeneratedSourceCode source = TestUtil.createGeneratedSourceCode(targetProject);
+
+    final Configuration config = new Configuration.Builder(targetProject).build();
+    final TestExecutor executor = new LocalTestExecutor(config);
+    final Variant variant = mock(Variant.class);
+    when(variant.getGeneratedSourceCode()).thenReturn(source);
+    final TestResults result = executor.exec(variant);
+
+    assertThat(result.getExecutedTestFQNs()).containsExactlyInAnyOrder(FOO_TEST01, FOO_TEST02);
+
+    assertThat(result.getTestResult(FOO_TEST01).failed).isFalse();
+    assertThat(result.getTestResult(FOO_TEST02).failed).isFalse();
+  }
 }