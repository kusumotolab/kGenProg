package jp.kusumotolab.kgenprog.project.test;

import static jp.kusumotolab.kgenprog.project.test.Coverage.Status.COVERED;
import static jp.kusumotolab.kgenprog.project.test.Coverage.Status.EMPTY;
import static jp.kusumotolab.kgenprog.project.test.Coverage.Status.NOT_COVERED;
import static jp.kusumotolab.kgenprog.testutil.ExampleAlias.Fqn.BAR;
import static jp.kusumotolab.kgenprog.testutil.ExampleAlias.Fqn.BAR_TEST01;
import static jp.kusumotolab.kgenprog.testutil.ExampleAlias.Fqn.BAR_TEST02;
import static jp.kusumotolab.kgenprog.testutil.ExampleAlias.Fqn.BAR_TEST03;
import static jp.kusumotolab.kgenprog.testutil.ExampleAlias.Fqn.BAR_TEST04;
import static jp.kusumotolab.kgenprog.testutil.ExampleAlias.Fqn.BAR_TEST05;
import static jp.kusumotolab.kgenprog.testutil.ExampleAlias.Fqn.FOO;
import static jp.kusumotolab.kgenprog.testutil.ExampleAlias.Fqn.FOO_TEST;
import static jp.kusumotolab.kgenprog.testutil.ExampleAlias.Fqn.FOO_TEST01;
import static jp.kusumotolab.kgenprog.testutil.ExampleAlias.Fqn.FOO_TEST02;
import static jp.kusumotolab.kgenprog.testutil.ExampleAlias.Fqn.FOO_TEST03;
import static jp.kusumotolab.kgenprog.testutil.ExampleAlias.Fqn.FOO_TEST04;
import static org.assertj.core.api.Assertions.assertThat;
import static org.mockito.Mockito.mock;
import static org.mockito.Mockito.when;
import java.nio.file.Path;
import java.nio.file.Paths;
import java.util.Arrays;
import java.util.Collections;
import java.util.List;
import org.junit.Ignore;
import org.junit.Test;
import jp.kusumotolab.kgenprog.Configuration;
import jp.kusumotolab.kgenprog.ga.variant.Variant;
import jp.kusumotolab.kgenprog.project.ASTLocation;
import jp.kusumotolab.kgenprog.project.GeneratedAST;
import jp.kusumotolab.kgenprog.project.GeneratedSourceCode;
import jp.kusumotolab.kgenprog.project.LineNumberRange;
import jp.kusumotolab.kgenprog.project.ProductSourcePath;
import jp.kusumotolab.kgenprog.project.factory.JUnitLibraryResolver.JUnitVersion;
import jp.kusumotolab.kgenprog.project.factory.TargetProject;
import jp.kusumotolab.kgenprog.project.factory.TargetProjectFactory;
import jp.kusumotolab.kgenprog.project.jdt.DeleteOperation;
import jp.kusumotolab.kgenprog.testutil.ExampleAlias.Src;
import jp.kusumotolab.kgenprog.testutil.TestUtil;

public class LocalTestExecutorTest {

  @Test
  // 正常系題材の確認
  public void testExecForBuildSuccess01() {
    final Path rootPath = Paths.get("example/BuildSuccess01");
    final TargetProject targetProject = TargetProjectFactory.create(rootPath);
    final GeneratedSourceCode source = TestUtil.createGeneratedSourceCode(targetProject);

    final Configuration config = new Configuration.Builder(targetProject).build();
    final TestExecutor executor = new LocalTestExecutor(config);
    final Variant variant = mock(Variant.class);
    when(variant.getGeneratedSourceCode()).thenReturn(source);
    final TestResults result = executor.exec(variant);

    // 実行されたテストは4個のはず
    assertThat(result.getExecutedTestFQNs()).containsExactlyInAnyOrder( //
        FOO_TEST01, FOO_TEST02, FOO_TEST03, FOO_TEST04);

    // 全テストの成否はこうなるはず
    assertThat(result.getTestResult(FOO_TEST01).failed).isFalse();
    assertThat(result.getTestResult(FOO_TEST02).failed).isFalse();
    assertThat(result.getTestResult(FOO_TEST03).failed).isTrue();
    assertThat(result.getTestResult(FOO_TEST04).failed).isFalse();

    // よってテストの成功率はこうなる
    assertThat(result.getSuccessRate()).isEqualTo(1.0 * 3 / 4);

    final TestResult fooTest01result = result.getTestResult(FOO_TEST01);
    final TestResult fooTest04result = result.getTestResult(FOO_TEST04);

    // FooTest.test01 実行によるFooのカバレッジはこうなるはず
    assertThat(fooTest01result.getCoverages(FOO).statuses).containsExactly(EMPTY, COVERED, EMPTY,
        COVERED, COVERED, EMPTY, EMPTY, NOT_COVERED, EMPTY, COVERED);

    // FooTest.test04 実行によるFooのバレッジはこうなるはず
    assertThat(fooTest04result.getCoverages(FOO).statuses).containsExactly(EMPTY, COVERED, EMPTY,
        COVERED, NOT_COVERED, EMPTY, EMPTY, COVERED, EMPTY, COVERED);
  }

  @Test
  // 正常系題材の確認
  public void testExecForBuildSuccess02() {
    final Path rootPath = Paths.get("example/BuildSuccess02");
    final TargetProject targetProject = TargetProjectFactory.create(rootPath);
    final GeneratedSourceCode source = TestUtil.createGeneratedSourceCode(targetProject);

    final Configuration config = new Configuration.Builder(targetProject).build();
    final TestExecutor executor = new LocalTestExecutor(config);
    final Variant variant = mock(Variant.class);
    when(variant.getGeneratedSourceCode()).thenReturn(source);
    final TestResults result = executor.exec(variant);

    // 実行されたテストは10個のはず
    assertThat(result.getExecutedTestFQNs()).containsExactlyInAnyOrder( //
        FOO_TEST01, FOO_TEST02, FOO_TEST03, FOO_TEST04, //
        BAR_TEST01, BAR_TEST02, BAR_TEST03, BAR_TEST04, BAR_TEST05);

    // 全テストの成否はこうなるはず
    assertThat(result.getTestResult(FOO_TEST01).failed).isFalse();
    assertThat(result.getTestResult(FOO_TEST02).failed).isFalse();
    assertThat(result.getTestResult(FOO_TEST03).failed).isTrue();
    assertThat(result.getTestResult(FOO_TEST04).failed).isFalse();
    assertThat(result.getTestResult(BAR_TEST01).failed).isFalse();
    assertThat(result.getTestResult(BAR_TEST02).failed).isFalse();
    assertThat(result.getTestResult(BAR_TEST03).failed).isFalse();
    assertThat(result.getTestResult(BAR_TEST04).failed).isFalse();
    assertThat(result.getTestResult(BAR_TEST05).failed).isFalse();

    final TestResult fooTest01result = result.getTestResult(FOO_TEST01);
    // FooTest.test01()ではFooとBarが実行されたはず
    assertThat(fooTest01result.getExecutedTargetFQNs()).containsExactlyInAnyOrder(FOO, BAR);

    // FooTest.test01()で実行されたFooのカバレッジはこうなるはず
    assertThat(fooTest01result.getCoverages(FOO).statuses).containsExactlyInAnyOrder(EMPTY, COVERED,
        EMPTY, COVERED, COVERED, EMPTY, EMPTY, NOT_COVERED, EMPTY, COVERED);

    // BarTest.test01()ではFooとBarが実行されたはず
    final TestResult barTest01r = result.getTestResult(BAR_TEST01);
    assertThat(barTest01r.getExecutedTargetFQNs()).containsExactlyInAnyOrder(FOO, BAR);

    // BarTest.test01()で実行されたBarのカバレッジはこうなるはず
    assertThat(barTest01r.getCoverages(BAR).statuses).containsExactlyInAnyOrder(EMPTY, NOT_COVERED,
        EMPTY, COVERED, EMPTY, EMPTY, NOT_COVERED, EMPTY, EMPTY, NOT_COVERED, NOT_COVERED);

    // TODO 最後のNOT_COVERDだけ理解できない．謎．
  }

  @Test
  // そもそもビルドできない題材の確認
  public void testExecForBuildFailure01() {
    final Path rootPath = Paths.get("example/BuildFailure01");
    final TargetProject targetProject = TargetProjectFactory.create(rootPath);
    final GeneratedSourceCode source = TestUtil.createGeneratedSourceCode(targetProject);

    final Configuration config = new Configuration.Builder(targetProject).build();
    final TestExecutor executor = new LocalTestExecutor(config);
    final Variant variant = mock(Variant.class);
    when(variant.getGeneratedSourceCode()).thenReturn(source);
    final TestResults result = executor.exec(variant);

    // 実行されたテストはないはず
    assertThat(result).isInstanceOf(EmptyTestResults.class);
    assertThat(result.getExecutedTestFQNs()).isEmpty();
  }

  @Test
  // 内部クラスを持つ題材に対するFLメトリクスの確認
  public void testExecWithRetrievingFLParametersWithInnerClass() {
    final Path rootPath = Paths.get("example/BuildSuccess03");
    final TargetProject targetProject = TargetProjectFactory.create(rootPath);
    final GeneratedSourceCode source = TestUtil.createGeneratedSourceCode(targetProject);

    final Configuration config = new Configuration.Builder(targetProject).build();
    final TestExecutor executor = new LocalTestExecutor(config);
    final Variant variant = mock(Variant.class);
    when(variant.getGeneratedSourceCode()).thenReturn(source);
    final TestResults result = executor.exec(variant);

    // 内部クラスを持つBazのASTと，Baz#OuterClassのL66のASTLocationを取り出す
    final ProductSourcePath baz = new ProductSourcePath(rootPath, Src.BAZ);
    final ASTLocation loc1 = source.getProductAst(baz)
        .createLocations()
        .getAll()
        .get(23); // L66 in OuterClass. "new String()" statement;

    // 一応確認．66行目のはず
    assertThat(loc1.inferLineNumbers()).isEqualTo(new LineNumberRange(66, 66));

    final long ep1 = result.getNumberOfPassedTestsExecutingTheStatement(baz, loc1);
    final long np1 = result.getNumberOfPassedTestsNotExecutingTheStatement(baz, loc1);
    final long ef1 = result.getNumberOfFailedTestsExecutingTheStatement(baz, loc1);
    final long nf1 = result.getNumberOfFailedTestsNotExecutingTheStatement(baz, loc1);
    assertThat(ep1).isEqualTo(2); // BazTest#test01 & BazTest#test02
    assertThat(np1).isEqualTo(8); // FooTest#testXX(3個) & BarTest#testXX(5個)
    assertThat(ef1).isEqualTo(0);
    assertThat(nf1).isEqualTo(1); // FooTest#test03

    // Baz#InnerClassのL66のASTLocationを取り出す
    final ASTLocation loc2 = source.getProductAst(baz)
        .createLocations()
        .getAll()
        .get(19); // L49 in OuterClass. "new String()" statement;

    // 一応確認．49行目のはず
    assertThat(loc2.inferLineNumbers()).isEqualTo(new LineNumberRange(49, 49));

    final long ep2 = result.getNumberOfPassedTestsExecutingTheStatement(baz, loc2);
    final long np2 = result.getNumberOfPassedTestsNotExecutingTheStatement(baz, loc2);
    final long ef2 = result.getNumberOfFailedTestsExecutingTheStatement(baz, loc2);
    final long nf2 = result.getNumberOfFailedTestsNotExecutingTheStatement(baz, loc2);
    assertThat(ep2).isEqualTo(1); // BazTest#test01
    assertThat(np2).isEqualTo(9); // BazTest#test02 & FooTest#testXX(3個) & BarTest#testXX(5個)
    assertThat(ef2).isEqualTo(0);
    assertThat(nf2).isEqualTo(1); // FooTest#test03
  }

  @Ignore
  // #408 テスト打ち切り方針をJUnitアノテーションに変更したので，以下テストは成功しなくなった．
  // JUnitアノテーションの差し込みは Variant 生成時に限るので，以下テストでは適切にタイムアウト処理が行われず無限ループとなる．
  @Test
  // 無限ループする題材の確認
  public void testExecForInfiniteLoop() {
    final Path rootPath = Paths.get("example/BuildSuccess04");
    final TargetProject targetProject = TargetProjectFactory.create(rootPath);
    final GeneratedSourceCode source = TestUtil.createGeneratedSourceCode(targetProject);

    final Configuration config = new Configuration.Builder(targetProject) //
        .setTestTimeLimitSeconds(1) // タイムアウト時間を短めに設定（CI高速化のため）
        .build();
    final TestExecutor executor = new LocalTestExecutor(config);
    final Variant variant = mock(Variant.class);
    when(variant.getGeneratedSourceCode()).thenReturn(source);
    final TestResults result = executor.exec(variant);

    // 無限ループが発生し，タイムアウトで打ち切られてEmptyになるはず
    assertThat(result).isInstanceOf(EmptyTestResults.class);
  }

  @Test
  // 実行テスト指定の確認
  public void testExecWithSpecifyingExecutionTest() {
    final Path rootPath = Paths.get("example/BuildSuccess02");
    final TargetProject targetProject = TargetProjectFactory.create(rootPath);
    final GeneratedSourceCode source = TestUtil.createGeneratedSourceCode(targetProject);

    // 実行するべきテストをFooTestのみに変更 （BarTestを実行しない）
    final Configuration config = new Configuration.Builder(targetProject) //
        .addExecutionTest("example.FooTest")
        .build();
    final TestExecutor executor = new LocalTestExecutor(config);
    final Variant variant = mock(Variant.class);
    when(variant.getGeneratedSourceCode()).thenReturn(source);
    final TestResults result = executor.exec(variant);

    // 実行されたテストは10個から4個に減ったはず
    assertThat(result.getExecutedTestFQNs()).containsExactlyInAnyOrder( //
        FOO_TEST01, FOO_TEST02, FOO_TEST03, FOO_TEST04);
    // こっちは実行されない
    // BarTest01, BarTest02, BarTest03, BarTest04, BarTest05);

    // 全テストの成否はこうなるはず
    assertThat(result.getTestResult(FOO_TEST01).failed).isFalse();
    assertThat(result.getTestResult(FOO_TEST02).failed).isFalse();
    assertThat(result.getTestResult(FOO_TEST03).failed).isTrue();
    assertThat(result.getTestResult(FOO_TEST04).failed).isFalse();

    final TestResult fooTest01result = result.getTestResult(FOO_TEST01);

    // FooTest.test01()ではFooとBarが実行されたはず
    assertThat(fooTest01result.getExecutedTargetFQNs()).containsExactlyInAnyOrder(FOO, BAR);

    // FooTest.test01()で実行されたFooのカバレッジはこうなるはず
    assertThat(fooTest01result.getCoverages(FOO).statuses).containsExactlyInAnyOrder(EMPTY, COVERED,
        EMPTY, COVERED, COVERED, EMPTY, EMPTY, NOT_COVERED, EMPTY, COVERED);
  }

  @Test
  // 実行テスト名の指定ミスの確認
  public void testExecWithSpecifyingMissingExecutionTest() {
    final Path rootPath = Paths.get("example/BuildSuccess01");
    final TargetProject targetProject = TargetProjectFactory.create(rootPath);
    final GeneratedSourceCode source = TestUtil.createGeneratedSourceCode(targetProject);

    final Configuration config = new Configuration.Builder(targetProject) //
        .addExecutionTest("example.FooTestXXXXXXXX") // no such method
        .build();
    final TestExecutor executor = new LocalTestExecutor(config);
    final Variant variant = mock(Variant.class);
    when(variant.getGeneratedSourceCode()).thenReturn(source);
    final TestResults result = executor.exec(variant);

    // 実行されたテストはないはず
    assertThat(result).isInstanceOf(EmptyTestResults.class);
    assertThat(result.getExecutedTestFQNs()).isEmpty();
  }

  @Test
  // テストの途中でクラスロードを要する題材の確認
  public void testExecForClassLoadingDuringTestExecution() {
    final Path rootPath = Paths.get("example/BuildSuccess10");
    final TargetProject targetProject = TargetProjectFactory.create(rootPath);
    final GeneratedSourceCode source = TestUtil.createGeneratedSourceCode(targetProject);

    final Configuration config = new Configuration.Builder(targetProject).build();
    final TestExecutor executor = new LocalTestExecutor(config);
    final Variant variant = mock(Variant.class);
    when(variant.getGeneratedSourceCode()).thenReturn(source);
    final TestResults result = executor.exec(variant);

    // 実行されたテストは4個のはず
    assertThat(result.getExecutedTestFQNs()).containsExactlyInAnyOrder( //
        FOO_TEST01, FOO_TEST02, FOO_TEST03, FOO_TEST04);

    // 全テストの成否はこうなるはず
    assertThat(result.getTestResult(FOO_TEST01).failed).isFalse();
    assertThat(result.getTestResult(FOO_TEST02).failed).isFalse();
    assertThat(result.getTestResult(FOO_TEST03).failed).isTrue();
    assertThat(result.getTestResult(FOO_TEST04).failed).isFalse(); // ここで動的ロード．パスするはず
  }

  @Test
  // 継承ベースの古いJUnitテストを試す題材の確認
  public void testExecForExtendBasedTestCase() {
    final Path rootPath = Paths.get("example/BuildSuccess11");
    final TargetProject targetProject = TargetProjectFactory.create(rootPath);
    final GeneratedSourceCode source = TestUtil.createGeneratedSourceCode(targetProject);

    final Configuration config = new Configuration.Builder(targetProject).build();
    final TestExecutor executor = new LocalTestExecutor(config);
    final Variant variant = mock(Variant.class);
    when(variant.getGeneratedSourceCode()).thenReturn(source);
    final TestResults result = executor.exec(variant);

    // 実行されたテストは4個のはず
    assertThat(result.getExecutedTestFQNs()).containsExactlyInAnyOrder( //
        FOO_TEST01, FOO_TEST02, FOO_TEST03, FOO_TEST04);

    // 全テストの成否はこうなるはず
    assertThat(result.getTestResult(FOO_TEST01).failed).isFalse();
    assertThat(result.getTestResult(FOO_TEST02).failed).isFalse();
    assertThat(result.getTestResult(FOO_TEST03).failed).isTrue();
    assertThat(result.getTestResult(FOO_TEST04).failed).isFalse();
  }

  @Test
  // テスト内で別テスト系クラス（ユーティリティ等）に依存する題材の確認
  public void testExecWithUtilityDependentTestCase() {
    final Path rootPath = Paths.get("example/BuildSuccess12");
    final List<Path> productPaths = Arrays.asList(rootPath.resolve("src"));
    final List<Path> testPaths = Arrays.asList(rootPath.resolve("test"));
    final TargetProject targetProject = TargetProjectFactory.create(rootPath, productPaths,
        testPaths, Collections.emptyList(), JUnitVersion.JUNIT4);
    final GeneratedSourceCode source = TestUtil.createGeneratedSourceCode(targetProject);

    final Configuration config = new Configuration.Builder(targetProject) //
        .addExecutionTest(FOO_TEST.value) // FooTestのみ実行する（非依存テストは実行しない）
        .build();
    final TestExecutor executor = new LocalTestExecutor(config);
    final Variant variant = mock(Variant.class);
    when(variant.getGeneratedSourceCode()).thenReturn(source);
    final TestResults result = executor.exec(variant);

    // 実行されたテストは4個のはず（BarTest#test01は実行されない）
    assertThat(result.getExecutedTestFQNs()).containsExactlyInAnyOrder( //
        FOO_TEST01, FOO_TEST02, FOO_TEST03, FOO_TEST04);

    // 全テストの成否はこうなるはず
    assertThat(result.getTestResult(FOO_TEST01).failed).isFalse();
    assertThat(result.getTestResult(FOO_TEST02).failed).isFalse();
    assertThat(result.getTestResult(FOO_TEST03).failed).isTrue();
    assertThat(result.getTestResult(FOO_TEST04).failed).isFalse();
  }

  @Test
  // 正常系題材の確認
  public void testExecForBuildSuccessWithMultipleTestExecution() {
    final Path rootPath = Paths.get("example/BuildSuccess14");
    final TargetProject targetProject = TargetProjectFactory.create(rootPath);
    final GeneratedSourceCode source = TestUtil.createGeneratedSourceCode(targetProject);

    final Configuration config = new Configuration.Builder(targetProject).build();
    final TestExecutor executor = new LocalTestExecutor(config);
    final Variant variant1 = mock(Variant.class);
    when(variant1.getGeneratedSourceCode()).thenReturn(source);
    final TestResults result1 = executor.exec(variant1);

    // 実行されたテストは4個のはず
    assertThat(result1.getExecutedTestFQNs()).containsExactlyInAnyOrder( //
        FOO_TEST01, FOO_TEST02, FOO_TEST03, FOO_TEST04);

    // 一つバグるはず
    assertThat(result1.getTestResult(FOO_TEST01).failed).isFalse();
    assertThat(result1.getTestResult(FOO_TEST02).failed).isFalse();
    assertThat(result1.getTestResult(FOO_TEST03).failed).isTrue();
    assertThat(result1.getTestResult(FOO_TEST04).failed).isFalse();

    // FooのASTを取り出す
    final ProductSourcePath fooPath = new ProductSourcePath(rootPath, Src.FOO);
    final GeneratedAST<?> ast = source.getProductAst(fooPath);

    // バグ箇所を取り出す（7行目のはず）
    final ASTLocation location = ast.createLocations()
        .getAll()
        .get(3);
    assertThat(location.inferLineNumbers().start).isSameAs(7);

    // バグ箇所を削除
    final DeleteOperation dop = new DeleteOperation();
    final GeneratedSourceCode source2 = dop.apply(source, location);

    // 再度テスト実行
    final Variant variant2 = mock(Variant.class);
    when(variant2.getGeneratedSourceCode()).thenReturn(source2);
    final TestResults result2 = executor.exec(variant2);

    // 実行されたテストは4個のはず
    assertThat(result2.getExecutedTestFQNs()).containsExactlyInAnyOrder( //
        FOO_TEST01, FOO_TEST02, FOO_TEST03, FOO_TEST04);

    // 全て成功するはず
    assertThat(result2.getTestResult(FOO_TEST01).failed).isFalse();
    assertThat(result2.getTestResult(FOO_TEST02).failed).isFalse();
    assertThat(result2.getTestResult(FOO_TEST03).failed).isFalse();
    assertThat(result2.getTestResult(FOO_TEST04).failed).isFalse();
  }

<<<<<<< HEAD
  @Ignore
  @Test
  // テスト内でファイル読み込みがある題材の確認
  public void testExecWithTestCaseIncludeFileInput() throws Exception {
    final Path rootPath = Paths.get("example/BuildSuccess17");
    final List<Path> productPaths = Arrays.asList(rootPath.resolve("src"));
    final List<Path> testPaths = Arrays.asList(rootPath.resolve("test"));
    final TargetProject targetProject = TargetProjectFactory.create(rootPath, productPaths,
        testPaths, Collections.emptyList(), JUnitVersion.JUNIT4);
=======
  @Test
  // テスト内で外部libを参照する題材の確認
  public void testExecForBuildSuccessWithExternalLibLoading() {
    final Path rootPath = Paths.get("example/BuildSuccess16");
    final List<Path> sources = Arrays.asList(rootPath.resolve("src"));
    final List<Path> tests = Arrays.asList(rootPath.resolve("test"));
    final List<Path> cps = Arrays.asList(//
        rootPath.resolve("lib1"), // .classを含むlibへのパス
        rootPath.resolve("lib2/Baz.jar") // .jarを含むlibへのパス
    );

    final TargetProject targetProject =
        TargetProjectFactory.create(rootPath, sources, tests, cps, JUnitVersion.JUNIT4);
>>>>>>> 7d9d102f
    final GeneratedSourceCode source = TestUtil.createGeneratedSourceCode(targetProject);

    final Configuration config = new Configuration.Builder(targetProject).build();
    final TestExecutor executor = new LocalTestExecutor(config);
<<<<<<< HEAD
    final TestResults result = executor.exec(source);

    // 実行されたテストは1個のはず
    assertThat(result.getExecutedTestFQNs()).containsExactlyInAnyOrder( //
        FOO_TEST01);

    //TODO 別プロセスに切り出して，成功するテストに変更すべき
    // 全テストの成否はこうなるはず
    assertThat(result.getTestResult(FOO_TEST01).failed).isTrue();
  }

  @Test
  // テスト内でファイル書き込みがある題材の確認
  public void testExecWithTestCaseIncludeFileOutput() throws Exception {
    final Path rootPath = Paths.get("example/BuildSuccess18");
    final List<Path> productPaths = Arrays.asList(rootPath.resolve("src"));
    final List<Path> testPaths = Arrays.asList(rootPath.resolve("test"));
    final TargetProject targetProject = TargetProjectFactory.create(rootPath, productPaths,
        testPaths, Collections.emptyList(), JUnitVersion.JUNIT4);
    final GeneratedSourceCode source = TestUtil.createGeneratedSourceCode(targetProject);

    final Configuration config = new Configuration.Builder(targetProject).build();
    final TestExecutor executor = new LocalTestExecutor(config);
    final TestResults result = executor.exec(source);

    // 実行されたテストは1個のはず
    assertThat(result.getExecutedTestFQNs()).containsExactlyInAnyOrder( //
        FOO_TEST01);

    // 全テストの成否はこうなるはず
    assertThat(result.getTestResult(FOO_TEST01).failed).isFalse();
  }

=======
    final Variant variant = mock(Variant.class);
    when(variant.getGeneratedSourceCode()).thenReturn(source);
    final TestResults result = executor.exec(variant);

    // 実行されたテストは4個のはず
    assertThat(result.getExecutedTestFQNs()).containsExactlyInAnyOrder( //
        FOO_TEST01, FOO_TEST02, FOO_TEST03, FOO_TEST04);

    // 全テストの成否はこうなるはず
    assertThat(result.getTestResult(FOO_TEST01).failed).isFalse();
    assertThat(result.getTestResult(FOO_TEST02).failed).isFalse();
    assertThat(result.getTestResult(FOO_TEST03).failed).isFalse();
    assertThat(result.getTestResult(FOO_TEST04).failed).isFalse();
  }
>>>>>>> 7d9d102f
}<|MERGE_RESOLUTION|>--- conflicted
+++ resolved
@@ -406,17 +406,6 @@
     assertThat(result2.getTestResult(FOO_TEST04).failed).isFalse();
   }
 
-<<<<<<< HEAD
-  @Ignore
-  @Test
-  // テスト内でファイル読み込みがある題材の確認
-  public void testExecWithTestCaseIncludeFileInput() throws Exception {
-    final Path rootPath = Paths.get("example/BuildSuccess17");
-    final List<Path> productPaths = Arrays.asList(rootPath.resolve("src"));
-    final List<Path> testPaths = Arrays.asList(rootPath.resolve("test"));
-    final TargetProject targetProject = TargetProjectFactory.create(rootPath, productPaths,
-        testPaths, Collections.emptyList(), JUnitVersion.JUNIT4);
-=======
   @Test
   // テスト内で外部libを参照する題材の確認
   public void testExecForBuildSuccessWithExternalLibLoading() {
@@ -430,13 +419,41 @@
 
     final TargetProject targetProject =
         TargetProjectFactory.create(rootPath, sources, tests, cps, JUnitVersion.JUNIT4);
->>>>>>> 7d9d102f
-    final GeneratedSourceCode source = TestUtil.createGeneratedSourceCode(targetProject);
-
-    final Configuration config = new Configuration.Builder(targetProject).build();
-    final TestExecutor executor = new LocalTestExecutor(config);
-<<<<<<< HEAD
-    final TestResults result = executor.exec(source);
+    final GeneratedSourceCode source = TestUtil.createGeneratedSourceCode(targetProject);
+
+    final Configuration config = new Configuration.Builder(targetProject).build();
+    final TestExecutor executor = new LocalTestExecutor(config);
+    final Variant variant = mock(Variant.class);
+    when(variant.getGeneratedSourceCode()).thenReturn(source);
+    final TestResults result = executor.exec(variant);
+
+    // 実行されたテストは4個のはず
+    assertThat(result.getExecutedTestFQNs()).containsExactlyInAnyOrder( //
+        FOO_TEST01, FOO_TEST02, FOO_TEST03, FOO_TEST04);
+
+    // 全テストの成否はこうなるはず
+    assertThat(result.getTestResult(FOO_TEST01).failed).isFalse();
+    assertThat(result.getTestResult(FOO_TEST02).failed).isFalse();
+    assertThat(result.getTestResult(FOO_TEST03).failed).isFalse();
+    assertThat(result.getTestResult(FOO_TEST04).failed).isFalse();
+  }
+
+  @Ignore
+  @Test
+  // テスト内でファイル読み込みがある題材の確認
+  public void testExecWithTestCaseIncludeFileInput() throws Exception {
+    final Path rootPath = Paths.get("example/BuildSuccess17");
+    final List<Path> productPaths = Arrays.asList(rootPath.resolve("src"));
+    final List<Path> testPaths = Arrays.asList(rootPath.resolve("test"));
+    final TargetProject targetProject = TargetProjectFactory.create(rootPath, productPaths,
+        testPaths, Collections.emptyList(), JUnitVersion.JUNIT4);
+    final GeneratedSourceCode source = TestUtil.createGeneratedSourceCode(targetProject);
+
+    final Configuration config = new Configuration.Builder(targetProject).build();
+    final TestExecutor executor = new LocalTestExecutor(config);
+    final Variant variant = mock(Variant.class);
+    when(variant.getGeneratedSourceCode()).thenReturn(source);
+    final TestResults result = executor.exec(variant);
 
     // 実行されたテストは1個のはず
     assertThat(result.getExecutedTestFQNs()).containsExactlyInAnyOrder( //
@@ -459,7 +476,9 @@
 
     final Configuration config = new Configuration.Builder(targetProject).build();
     final TestExecutor executor = new LocalTestExecutor(config);
-    final TestResults result = executor.exec(source);
+    final Variant variant = mock(Variant.class);
+    when(variant.getGeneratedSourceCode()).thenReturn(source);
+    final TestResults result = executor.exec(variant);
 
     // 実行されたテストは1個のはず
     assertThat(result.getExecutedTestFQNs()).containsExactlyInAnyOrder( //
@@ -468,21 +487,4 @@
     // 全テストの成否はこうなるはず
     assertThat(result.getTestResult(FOO_TEST01).failed).isFalse();
   }
-
-=======
-    final Variant variant = mock(Variant.class);
-    when(variant.getGeneratedSourceCode()).thenReturn(source);
-    final TestResults result = executor.exec(variant);
-
-    // 実行されたテストは4個のはず
-    assertThat(result.getExecutedTestFQNs()).containsExactlyInAnyOrder( //
-        FOO_TEST01, FOO_TEST02, FOO_TEST03, FOO_TEST04);
-
-    // 全テストの成否はこうなるはず
-    assertThat(result.getTestResult(FOO_TEST01).failed).isFalse();
-    assertThat(result.getTestResult(FOO_TEST02).failed).isFalse();
-    assertThat(result.getTestResult(FOO_TEST03).failed).isFalse();
-    assertThat(result.getTestResult(FOO_TEST04).failed).isFalse();
-  }
->>>>>>> 7d9d102f
 }