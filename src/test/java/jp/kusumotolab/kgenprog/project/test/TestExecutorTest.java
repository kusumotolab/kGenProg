--- conflicted
+++ resolved
@@ -47,15 +47,9 @@
     final ProjectBuilder projectBuilder = new ProjectBuilder(targetProject);
     projectBuilder.build(generatedSourceCode);
 
-<<<<<<< HEAD
-    final Configuration config = new Configuration.Builder(targetProject)
-        .setTimeLimitSeconds(TIMEOUT_SEC)
-        .build();
-=======
-    final Configuration config =
-        new Configuration.Builder(targetProject).setTimeLimitSeconds(timeoutSeconds)
-            .build();
->>>>>>> 1010ffaa
+    final Configuration config =
+        new Configuration.Builder(targetProject).setTimeLimitSeconds(TIMEOUT_SEC)
+            .build();
     final TestExecutor executor = new TestExecutor(config);
     final TestResults result = executor.exec(generatedSourceCode);
 
@@ -93,15 +87,9 @@
     final ProjectBuilder projectBuilder = new ProjectBuilder(targetProject);
     projectBuilder.build(generatedSourceCode);
 
-<<<<<<< HEAD
-    final Configuration config = new Configuration.Builder(targetProject)
-        .setTimeLimitSeconds(TIMEOUT_SEC)
-        .build();
-=======
-    final Configuration config =
-        new Configuration.Builder(targetProject).setTimeLimitSeconds(timeoutSeconds)
-            .build();
->>>>>>> 1010ffaa
+    final Configuration config =
+        new Configuration.Builder(targetProject).setTimeLimitSeconds(TIMEOUT_SEC)
+            .build();
     final TestExecutor executor = new TestExecutor(config);
     final TestResults result = executor.exec(generatedSourceCode);
 
@@ -151,15 +139,9 @@
     final ProjectBuilder projectBuilder = new ProjectBuilder(targetProject);
     projectBuilder.build(generatedSourceCode);
 
-<<<<<<< HEAD
-    final Configuration config = new Configuration.Builder(targetProject)
-        .setTimeLimitSeconds(TIMEOUT_SEC)
-        .build();
-=======
-    final Configuration config =
-        new Configuration.Builder(targetProject).setTimeLimitSeconds(timeoutSeconds)
-            .build();
->>>>>>> 1010ffaa
+    final Configuration config =
+        new Configuration.Builder(targetProject).setTimeLimitSeconds(TIMEOUT_SEC)
+            .build();
     final TestExecutor executor = new TestExecutor(config);
     final TestResults result = executor.exec(generatedSourceCode);
 
@@ -209,27 +191,27 @@
 
     // 実行されたテストは10個から4個に減ったはず
     assertThat(result.getExecutedTestFQNs()).containsExactlyInAnyOrder( //
-        FooTest01, FooTest02, FooTest03, FooTest04);
+        FOO_TEST01, FOO_TEST02, FOO_TEST03, FOO_TEST04);
     // BarTest01, BarTest02, BarTest03, BarTest04, BarTest05);
 
     // 全テストの成否はこうなるはず
-    assertThat(result.getTestResult(FooTest01).failed).isFalse();
-    assertThat(result.getTestResult(FooTest02).failed).isFalse();
-    assertThat(result.getTestResult(FooTest03).failed).isTrue();
-    assertThat(result.getTestResult(FooTest04).failed).isFalse();
+    assertThat(result.getTestResult(FOO_TEST01).failed).isFalse();
+    assertThat(result.getTestResult(FOO_TEST02).failed).isFalse();
+    assertThat(result.getTestResult(FOO_TEST03).failed).isTrue();
+    assertThat(result.getTestResult(FOO_TEST04).failed).isFalse();
     // assertThat(result.getTestResult(BarTest01).failed).isFalse();
     // assertThat(result.getTestResult(BarTest02).failed).isFalse();
     // assertThat(result.getTestResult(BarTest03).failed).isFalse();
     // assertThat(result.getTestResult(BarTest04).failed).isFalse();
     // assertThat(result.getTestResult(BarTest05).failed).isFalse();
 
-    final TestResult fooTest01result = result.getTestResult(FooTest01);
+    final TestResult fooTest01result = result.getTestResult(FOO_TEST01);
 
     // FooTest.test01()ではFooとBarが実行されたはず
-    assertThat(fooTest01result.getExecutedTargetFQNs()).containsExactlyInAnyOrder(Foo, Bar);
+    assertThat(fooTest01result.getExecutedTargetFQNs()).containsExactlyInAnyOrder(FOO, BAR);
 
     // FooTest.test01()で実行されたFooのカバレッジはこうなるはず
-    assertThat(fooTest01result.getCoverages(Foo).statuses).containsExactlyInAnyOrder(EMPTY, COVERED,
+    assertThat(fooTest01result.getCoverages(FOO).statuses).containsExactlyInAnyOrder(EMPTY, COVERED,
         EMPTY, COVERED, COVERED, EMPTY, EMPTY, NOT_COVERED, EMPTY, COVERED);
 
   }
