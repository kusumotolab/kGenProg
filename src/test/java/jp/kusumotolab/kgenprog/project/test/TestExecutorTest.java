--- conflicted
+++ resolved
@@ -1,211 +1,208 @@
-package jp.kusumotolab.kgenprog.project.test;
-
-import static jp.kusumotolab.kgenprog.project.test.Coverage.Status.COVERED;
-import static jp.kusumotolab.kgenprog.project.test.Coverage.Status.EMPTY;
-import static jp.kusumotolab.kgenprog.project.test.Coverage.Status.NOT_COVERED;
-import static org.hamcrest.Matchers.contains;
-import static org.hamcrest.Matchers.containsInAnyOrder;
-import static org.hamcrest.Matchers.is;
-import static org.junit.Assert.assertThat;
-import java.net.URL;
-import java.nio.file.Path;
-import java.nio.file.Paths;
-import java.util.Arrays;
-import org.junit.Test;
-<<<<<<< HEAD
-=======
-import jp.kusumotolab.kgenprog.project.GeneratedSourceCode;
->>>>>>> f71bac95
-import jp.kusumotolab.kgenprog.project.ProjectBuilder;
-import jp.kusumotolab.kgenprog.project.TargetProject;
-
-public class TestExecutorTest {
-
-  final static TargetFullyQualifiedName buggyCalculator =
-      new TargetFullyQualifiedName("jp.kusumotolab.BuggyCalculator");
-  final static TestFullyQualifiedName buggyCalculatorTest =
-      new TestFullyQualifiedName("jp.kusumotolab.BuggyCalculatorTest");
-  final static TargetFullyQualifiedName util = new TargetFullyQualifiedName("jp.kusumotolab.Util");
-  final static TestFullyQualifiedName utilTest =
-      new TestFullyQualifiedName("jp.kusumotolab.UtilTest");
-
-  final static TargetFullyQualifiedName inner =
-      new TargetFullyQualifiedName("jp.kusumotolab.BuggyCalculator$InnerClass");
-  final static TargetFullyQualifiedName staticInner =
-      new TargetFullyQualifiedName("jp.kusumotolab.BuggyCalculator$StaticInnerClass");
-  final static TargetFullyQualifiedName outer =
-      new TargetFullyQualifiedName("jp.kusumotolab.OuterClass");
-  final static TargetFullyQualifiedName anonymousClass =
-      new TargetFullyQualifiedName("jp.kusumotolab.BuggyCalculator$1");
-
-  final static TestFullyQualifiedName test01 =
-      new TestFullyQualifiedName("jp.kusumotolab.BuggyCalculatorTest.test01");
-  final static TestFullyQualifiedName test02 =
-      new TestFullyQualifiedName("jp.kusumotolab.BuggyCalculatorTest.test02");
-  final static TestFullyQualifiedName test03 =
-      new TestFullyQualifiedName("jp.kusumotolab.BuggyCalculatorTest.test03");
-  final static TestFullyQualifiedName test04 =
-      new TestFullyQualifiedName("jp.kusumotolab.BuggyCalculatorTest.test04");
-
-  final static TestFullyQualifiedName plusTest01 =
-      new TestFullyQualifiedName("jp.kusumotolab.UtilTest.plusTest01");
-  final static TestFullyQualifiedName plusTest02 =
-      new TestFullyQualifiedName("jp.kusumotolab.UtilTest.plusTest02");
-  final static TestFullyQualifiedName minusTest01 =
-      new TestFullyQualifiedName("jp.kusumotolab.UtilTest.minusTest01");
-  final static TestFullyQualifiedName minusTest02 =
-      new TestFullyQualifiedName("jp.kusumotolab.UtilTest.minusTest02");
-  final static TestFullyQualifiedName dummyTest01 =
-      new TestFullyQualifiedName("jp.kusumotolab.UtilTest.dummyTest01");
-
-  private TestResults generateTestResultsForExample01() throws Exception {
-    final Path rootDir = Paths.get("example/example01");
-    final Path outDir = rootDir.resolve("_bin");
-    final TargetProject targetProject = TargetProject.generate(rootDir);
-    final GeneratedSourceCode generatedSourceCode =
-        targetProject.getInitialVariant().getGeneratedSourceCode();
-    new ProjectBuilder(targetProject).build(generatedSourceCode, outDir);
-    final TestExecutor executor = new TestExecutor(new URL[] {outDir.toUri().toURL()});
-    return executor.exec(Arrays.asList(buggyCalculator), Arrays.asList(buggyCalculatorTest));
-  }
-
-  private TestResults generateTestResultsForExample02() throws Exception {
-    final Path rootDir = Paths.get("example/example02");
-    final Path outDir = rootDir.resolve("_bin");
-    final TargetProject targetProject = TargetProject.generate(rootDir);
-    final GeneratedSourceCode generatedSourceCode =
-        targetProject.getInitialVariant().getGeneratedSourceCode();
-    new ProjectBuilder(targetProject).build(generatedSourceCode, outDir);
-    final TestExecutor executor = new TestExecutor(new URL[] {outDir.toUri().toURL()});
-    return executor.exec(Arrays.asList(buggyCalculator, util),
-        Arrays.asList(buggyCalculatorTest, utilTest));
-  }
-
-  @SuppressWarnings("unused")
-  private TestResults generateTestResultsForExample03() throws Exception {
-    final Path rootDir = Paths.get("example/example03");
-    final Path outDir = rootDir.resolve("_bin");
-    final TargetProject targetProject = TargetProject.generate(rootDir);
-    final GeneratedSourceCode generatedSourceCode =
-        targetProject.getInitialVariant().getGeneratedSourceCode();
-    new ProjectBuilder(targetProject).build(generatedSourceCode, outDir);
-    final TestExecutor executor = new TestExecutor(new URL[] {outDir.toUri().toURL()});
-    return executor.exec(Arrays.asList(buggyCalculator, util, inner, staticInner, outer),
-        Arrays.asList(buggyCalculatorTest, utilTest));
-  }
-
-  @Test
-  public void testTestExecutorForExample01() throws Exception {
-    final TestResults r = generateTestResultsForExample01();
-
-    // example01で実行されたテストは4つのはず
-    assertThat(r.getExecutedTestFQNs(), is(containsInAnyOrder(test01, test02, test03, test04)));
-
-    // テストの成否はこうなるはず
-    assertThat(r.getTestResult(test01).failed, is(false));
-    assertThat(r.getTestResult(test02).failed, is(false));
-    assertThat(r.getTestResult(test03).failed, is(true));
-    assertThat(r.getTestResult(test04).failed, is(false));
-
-    final TestResult test01_result = r.getTestResult(test01);
-    final TestResult test04_result = r.getTestResult(test04);
-
-    // test01()ではBuggyCalculatorのみが実行されたはず
-    assertThat(test01_result.getExecutedTargetFQNs(), is(containsInAnyOrder(buggyCalculator)));
-
-    // test01()で実行されたBuggyCalculatorのカバレッジはこうなるはず
-    assertThat(test01_result.getCoverages(buggyCalculator).statuses, is(contains(EMPTY, COVERED,
-        EMPTY, COVERED, COVERED, EMPTY, EMPTY, NOT_COVERED, EMPTY, COVERED)));
-
-    // test04()で実行されたbuggyCalculatorのバレッジはこうなるはず
-    assertThat(test04_result.getCoverages(buggyCalculator).statuses, is(contains(EMPTY, COVERED,
-        EMPTY, COVERED, NOT_COVERED, EMPTY, EMPTY, COVERED, EMPTY, COVERED)));
-  }
-
-  @Test
-  public void testTestExecutorForExample02() throws Exception {
-    final TestResults r = generateTestResultsForExample02();
-
-    // example02で実行されたテストは10個のはず
-    assertThat(r.getExecutedTestFQNs(), is(containsInAnyOrder(test01, test02, test03, test04,
-        plusTest01, plusTest02, minusTest01, minusTest02, dummyTest01)));
-
-    // テストの成否はこうなるはず
-    assertThat(r.getTestResult(test01).failed, is(false));
-    assertThat(r.getTestResult(test02).failed, is(false));
-    assertThat(r.getTestResult(test03).failed, is(true));
-    assertThat(r.getTestResult(test04).failed, is(false));
-
-    final TestResult test01_result = r.getTestResult(test01);
-
-    // test01()ではBuggyCalculatorとUtilが実行されたはず
-    assertThat(test01_result.getExecutedTargetFQNs(),
-        is(containsInAnyOrder(buggyCalculator, util)));
-
-    // test01()で実行されたBuggyCalculatorのカバレッジはこうなるはず
-    assertThat(test01_result.getCoverages(buggyCalculator).statuses, is(contains(EMPTY, COVERED,
-        EMPTY, COVERED, COVERED, EMPTY, EMPTY, NOT_COVERED, EMPTY, COVERED)));
-
-    // plusTest01()ではBuggyCalculatorとUtilが実行されたはず
-    final TestResult plusTest01_result = r.getTestResult(plusTest01);
-    assertThat(plusTest01_result.getExecutedTargetFQNs(),
-        is(containsInAnyOrder(buggyCalculator, util)));
-
-    // plusTest01()で実行されたUtilのカバレッジはこうなるはず
-    assertThat(plusTest01_result.getCoverages(util).statuses, is(contains(EMPTY, NOT_COVERED, EMPTY,
-        COVERED, EMPTY, EMPTY, NOT_COVERED, EMPTY, EMPTY, NOT_COVERED, NOT_COVERED)));
-
-    // TODO 最後のNOT_COVERDだけ理解できない．謎．
-  }
-
-  // @Test
-  // public void testTestExecutorForExample03() throws Exception {
-  // final TestResults r = generateTestResultsForExample03();
-  //
-  // // example03で実行されたテストは10個のはず
-  // assertThat(r.getExecutedTestFQNs(), is(containsInAnyOrder( //
-  // test01, test02, test03, test04, //
-  // plusTest01, plusTest02, minusTest01, minusTest02, dummyTest01)));
-  //
-  // // テストの成否はこうなるはず
-  // assertThat(r.getTestResult(test01).failed, is(false));
-  // assertThat(r.getTestResult(test02).failed, is(false));
-  // assertThat(r.getTestResult(test03).failed, is(true));
-  // assertThat(r.getTestResult(test04).failed, is(false));
-  //
-  // // test01()ではBuggyCalculator，Util，Inner，StaticInner, Outerが実行されたはず
-  // final TestResult test01_result = r.getTestResult(test01);
-  // assertThat(test01_result.getExecutedTargetFQNs(),
-  // is(containsInAnyOrder(buggyCalculator, util, inner, staticInner, outer)));
-  //
-  // // 無名クラスは計測できないらしい（そもそもテストで実行された扱いにすらならない）．
-  // assertThat(test01_result.getExecutedTargetFQNs(), not(hasItem(anonymousClass)));
-  //
-  // // test01()で実行されたBuggyCalculatorのカバレッジはこうなるはず
-  // assertThat(test01_result.getCoverages(buggyCalculator).statuses, //
-  // is(contains(EMPTY, EMPTY, EMPTY, EMPTY, EMPTY, EMPTY, COVERED, EMPTY, COVERED, COVERED,
-  // EMPTY, NOT_COVERED, EMPTY, EMPTY, COVERED, COVERED, EMPTY, EMPTY, COVERED, EMPTY, EMPTY,
-  // COVERED, COVERED, EMPTY, EMPTY, COVERED, EMPTY, EMPTY, EMPTY, EMPTY, EMPTY, COVERED,
-  // COVERED, EMPTY, EMPTY, COVERED, EMPTY, COVERED)));
-  //
-  // // test01()で実行されたStaticInnerのカバレッジはこうなるはず
-  // assertThat(test01_result.getCoverages(staticInner).statuses, //
-  // is(contains(EMPTY, EMPTY, EMPTY, EMPTY, EMPTY, EMPTY, EMPTY, EMPTY, EMPTY, EMPTY, EMPTY,
-  // EMPTY, EMPTY, EMPTY, EMPTY, EMPTY, EMPTY, EMPTY, EMPTY, EMPTY, EMPTY, EMPTY, EMPTY,
-  // EMPTY, EMPTY, EMPTY, EMPTY, EMPTY, EMPTY, EMPTY, EMPTY, EMPTY, EMPTY, EMPTY, EMPTY,
-  // EMPTY, EMPTY, EMPTY, EMPTY, EMPTY, EMPTY, EMPTY, EMPTY, EMPTY, EMPTY, EMPTY, EMPTY,
-  // EMPTY, NOT_COVERED, EMPTY, COVERED, COVERED)));
-  //
-  // // plusTest01()ではBuggyCalculator，Util，Inner，StaticInner, Outerが実行されたはず
-  // final TestResult plusTest01_result = r.getTestResult(plusTest01);
-  // assertThat(plusTest01_result.getExecutedTargetFQNs(),
-  // is(containsInAnyOrder(buggyCalculator, inner, staticInner, outer, util)));
-  //
-  // // plusTest01()で実行されたUtilのカバレッジはこうなるはず
-  // assertThat(plusTest01_result.getCoverages(util).statuses, //
-  // is(contains(EMPTY, EMPTY, NOT_COVERED, EMPTY, COVERED, EMPTY, EMPTY, EMPTY, NOT_COVERED,
-  // EMPTY, EMPTY, EMPTY, EMPTY, NOT_COVERED, NOT_COVERED)));
-  // // TODO 最後のNOT_COVERDだけ理解できない．謎．
-  // }
-
-}
+package jp.kusumotolab.kgenprog.project.test;
+
+import static jp.kusumotolab.kgenprog.project.test.Coverage.Status.COVERED;
+import static jp.kusumotolab.kgenprog.project.test.Coverage.Status.EMPTY;
+import static jp.kusumotolab.kgenprog.project.test.Coverage.Status.NOT_COVERED;
+import static org.hamcrest.Matchers.contains;
+import static org.hamcrest.Matchers.containsInAnyOrder;
+import static org.hamcrest.Matchers.is;
+import static org.junit.Assert.assertThat;
+import java.net.URL;
+import java.nio.file.Path;
+import java.nio.file.Paths;
+import java.util.Arrays;
+import org.junit.Test;
+import jp.kusumotolab.kgenprog.project.GeneratedSourceCode;
+import jp.kusumotolab.kgenprog.project.ProjectBuilder;
+import jp.kusumotolab.kgenprog.project.TargetProject;
+
+public class TestExecutorTest {
+
+  final static TargetFullyQualifiedName buggyCalculator =
+      new TargetFullyQualifiedName("jp.kusumotolab.BuggyCalculator");
+  final static TestFullyQualifiedName buggyCalculatorTest =
+      new TestFullyQualifiedName("jp.kusumotolab.BuggyCalculatorTest");
+  final static TargetFullyQualifiedName util = new TargetFullyQualifiedName("jp.kusumotolab.Util");
+  final static TestFullyQualifiedName utilTest =
+      new TestFullyQualifiedName("jp.kusumotolab.UtilTest");
+
+  final static TargetFullyQualifiedName inner =
+      new TargetFullyQualifiedName("jp.kusumotolab.BuggyCalculator$InnerClass");
+  final static TargetFullyQualifiedName staticInner =
+      new TargetFullyQualifiedName("jp.kusumotolab.BuggyCalculator$StaticInnerClass");
+  final static TargetFullyQualifiedName outer =
+      new TargetFullyQualifiedName("jp.kusumotolab.OuterClass");
+  final static TargetFullyQualifiedName anonymousClass =
+      new TargetFullyQualifiedName("jp.kusumotolab.BuggyCalculator$1");
+
+  final static TestFullyQualifiedName test01 =
+      new TestFullyQualifiedName("jp.kusumotolab.BuggyCalculatorTest.test01");
+  final static TestFullyQualifiedName test02 =
+      new TestFullyQualifiedName("jp.kusumotolab.BuggyCalculatorTest.test02");
+  final static TestFullyQualifiedName test03 =
+      new TestFullyQualifiedName("jp.kusumotolab.BuggyCalculatorTest.test03");
+  final static TestFullyQualifiedName test04 =
+      new TestFullyQualifiedName("jp.kusumotolab.BuggyCalculatorTest.test04");
+
+  final static TestFullyQualifiedName plusTest01 =
+      new TestFullyQualifiedName("jp.kusumotolab.UtilTest.plusTest01");
+  final static TestFullyQualifiedName plusTest02 =
+      new TestFullyQualifiedName("jp.kusumotolab.UtilTest.plusTest02");
+  final static TestFullyQualifiedName minusTest01 =
+      new TestFullyQualifiedName("jp.kusumotolab.UtilTest.minusTest01");
+  final static TestFullyQualifiedName minusTest02 =
+      new TestFullyQualifiedName("jp.kusumotolab.UtilTest.minusTest02");
+  final static TestFullyQualifiedName dummyTest01 =
+      new TestFullyQualifiedName("jp.kusumotolab.UtilTest.dummyTest01");
+
+  private TestResults generateTestResultsForExample01() throws Exception {
+    final Path rootDir = Paths.get("example/example01");
+    final Path outDir = rootDir.resolve("_bin");
+    final TargetProject targetProject = TargetProject.generate(rootDir);
+    final GeneratedSourceCode generatedSourceCode =
+        targetProject.getInitialVariant().getGeneratedSourceCode();
+    new ProjectBuilder(targetProject).build(generatedSourceCode, outDir);
+    final TestExecutor executor = new TestExecutor(new URL[] {outDir.toUri().toURL()});
+    return executor.exec(Arrays.asList(buggyCalculator), Arrays.asList(buggyCalculatorTest));
+  }
+
+  private TestResults generateTestResultsForExample02() throws Exception {
+    final Path rootDir = Paths.get("example/example02");
+    final Path outDir = rootDir.resolve("_bin");
+    final TargetProject targetProject = TargetProject.generate(rootDir);
+    final GeneratedSourceCode generatedSourceCode =
+        targetProject.getInitialVariant().getGeneratedSourceCode();
+    new ProjectBuilder(targetProject).build(generatedSourceCode, outDir);
+    final TestExecutor executor = new TestExecutor(new URL[] {outDir.toUri().toURL()});
+    return executor.exec(Arrays.asList(buggyCalculator, util),
+        Arrays.asList(buggyCalculatorTest, utilTest));
+  }
+
+  @SuppressWarnings("unused")
+  private TestResults generateTestResultsForExample03() throws Exception {
+    final Path rootDir = Paths.get("example/example03");
+    final Path outDir = rootDir.resolve("_bin");
+    final TargetProject targetProject = TargetProject.generate(rootDir);
+    final GeneratedSourceCode generatedSourceCode =
+        targetProject.getInitialVariant().getGeneratedSourceCode();
+    new ProjectBuilder(targetProject).build(generatedSourceCode, outDir);
+    final TestExecutor executor = new TestExecutor(new URL[] {outDir.toUri().toURL()});
+    return executor.exec(Arrays.asList(buggyCalculator, util, inner, staticInner, outer),
+        Arrays.asList(buggyCalculatorTest, utilTest));
+  }
+
+  @Test
+  public void testTestExecutorForExample01() throws Exception {
+    final TestResults r = generateTestResultsForExample01();
+
+    // example01で実行されたテストは4つのはず
+    assertThat(r.getExecutedTestFQNs(), is(containsInAnyOrder(test01, test02, test03, test04)));
+
+    // テストの成否はこうなるはず
+    assertThat(r.getTestResult(test01).failed, is(false));
+    assertThat(r.getTestResult(test02).failed, is(false));
+    assertThat(r.getTestResult(test03).failed, is(true));
+    assertThat(r.getTestResult(test04).failed, is(false));
+
+    final TestResult test01_result = r.getTestResult(test01);
+    final TestResult test04_result = r.getTestResult(test04);
+
+    // test01()ではBuggyCalculatorのみが実行されたはず
+    assertThat(test01_result.getExecutedTargetFQNs(), is(containsInAnyOrder(buggyCalculator)));
+
+    // test01()で実行されたBuggyCalculatorのカバレッジはこうなるはず
+    assertThat(test01_result.getCoverages(buggyCalculator).statuses, is(contains(EMPTY, COVERED,
+        EMPTY, COVERED, COVERED, EMPTY, EMPTY, NOT_COVERED, EMPTY, COVERED)));
+
+    // test04()で実行されたbuggyCalculatorのバレッジはこうなるはず
+    assertThat(test04_result.getCoverages(buggyCalculator).statuses, is(contains(EMPTY, COVERED,
+        EMPTY, COVERED, NOT_COVERED, EMPTY, EMPTY, COVERED, EMPTY, COVERED)));
+  }
+
+  @Test
+  public void testTestExecutorForExample02() throws Exception {
+    final TestResults r = generateTestResultsForExample02();
+
+    // example02で実行されたテストは10個のはず
+    assertThat(r.getExecutedTestFQNs(), is(containsInAnyOrder(test01, test02, test03, test04,
+        plusTest01, plusTest02, minusTest01, minusTest02, dummyTest01)));
+
+    // テストの成否はこうなるはず
+    assertThat(r.getTestResult(test01).failed, is(false));
+    assertThat(r.getTestResult(test02).failed, is(false));
+    assertThat(r.getTestResult(test03).failed, is(true));
+    assertThat(r.getTestResult(test04).failed, is(false));
+
+    final TestResult test01_result = r.getTestResult(test01);
+
+    // test01()ではBuggyCalculatorとUtilが実行されたはず
+    assertThat(test01_result.getExecutedTargetFQNs(),
+        is(containsInAnyOrder(buggyCalculator, util)));
+
+    // test01()で実行されたBuggyCalculatorのカバレッジはこうなるはず
+    assertThat(test01_result.getCoverages(buggyCalculator).statuses, is(contains(EMPTY, COVERED,
+        EMPTY, COVERED, COVERED, EMPTY, EMPTY, NOT_COVERED, EMPTY, COVERED)));
+
+    // plusTest01()ではBuggyCalculatorとUtilが実行されたはず
+    final TestResult plusTest01_result = r.getTestResult(plusTest01);
+    assertThat(plusTest01_result.getExecutedTargetFQNs(),
+        is(containsInAnyOrder(buggyCalculator, util)));
+
+    // plusTest01()で実行されたUtilのカバレッジはこうなるはず
+    assertThat(plusTest01_result.getCoverages(util).statuses, is(contains(EMPTY, NOT_COVERED, EMPTY,
+        COVERED, EMPTY, EMPTY, NOT_COVERED, EMPTY, EMPTY, NOT_COVERED, NOT_COVERED)));
+
+    // TODO 最後のNOT_COVERDだけ理解できない．謎．
+  }
+
+  // @Test
+  // public void testTestExecutorForExample03() throws Exception {
+  // final TestResults r = generateTestResultsForExample03();
+  //
+  // // example03で実行されたテストは10個のはず
+  // assertThat(r.getExecutedTestFQNs(), is(containsInAnyOrder( //
+  // test01, test02, test03, test04, //
+  // plusTest01, plusTest02, minusTest01, minusTest02, dummyTest01)));
+  //
+  // // テストの成否はこうなるはず
+  // assertThat(r.getTestResult(test01).failed, is(false));
+  // assertThat(r.getTestResult(test02).failed, is(false));
+  // assertThat(r.getTestResult(test03).failed, is(true));
+  // assertThat(r.getTestResult(test04).failed, is(false));
+  //
+  // // test01()ではBuggyCalculator，Util，Inner，StaticInner, Outerが実行されたはず
+  // final TestResult test01_result = r.getTestResult(test01);
+  // assertThat(test01_result.getExecutedTargetFQNs(),
+  // is(containsInAnyOrder(buggyCalculator, util, inner, staticInner, outer)));
+  //
+  // // 無名クラスは計測できないらしい（そもそもテストで実行された扱いにすらならない）．
+  // assertThat(test01_result.getExecutedTargetFQNs(), not(hasItem(anonymousClass)));
+  //
+  // // test01()で実行されたBuggyCalculatorのカバレッジはこうなるはず
+  // assertThat(test01_result.getCoverages(buggyCalculator).statuses, //
+  // is(contains(EMPTY, EMPTY, EMPTY, EMPTY, EMPTY, EMPTY, COVERED, EMPTY, COVERED, COVERED,
+  // EMPTY, NOT_COVERED, EMPTY, EMPTY, COVERED, COVERED, EMPTY, EMPTY, COVERED, EMPTY, EMPTY,
+  // COVERED, COVERED, EMPTY, EMPTY, COVERED, EMPTY, EMPTY, EMPTY, EMPTY, EMPTY, COVERED,
+  // COVERED, EMPTY, EMPTY, COVERED, EMPTY, COVERED)));
+  //
+  // // test01()で実行されたStaticInnerのカバレッジはこうなるはず
+  // assertThat(test01_result.getCoverages(staticInner).statuses, //
+  // is(contains(EMPTY, EMPTY, EMPTY, EMPTY, EMPTY, EMPTY, EMPTY, EMPTY, EMPTY, EMPTY, EMPTY,
+  // EMPTY, EMPTY, EMPTY, EMPTY, EMPTY, EMPTY, EMPTY, EMPTY, EMPTY, EMPTY, EMPTY, EMPTY,
+  // EMPTY, EMPTY, EMPTY, EMPTY, EMPTY, EMPTY, EMPTY, EMPTY, EMPTY, EMPTY, EMPTY, EMPTY,
+  // EMPTY, EMPTY, EMPTY, EMPTY, EMPTY, EMPTY, EMPTY, EMPTY, EMPTY, EMPTY, EMPTY, EMPTY,
+  // EMPTY, NOT_COVERED, EMPTY, COVERED, COVERED)));
+  //
+  // // plusTest01()ではBuggyCalculator，Util，Inner，StaticInner, Outerが実行されたはず
+  // final TestResult plusTest01_result = r.getTestResult(plusTest01);
+  // assertThat(plusTest01_result.getExecutedTargetFQNs(),
+  // is(containsInAnyOrder(buggyCalculator, inner, staticInner, outer, util)));
+  //
+  // // plusTest01()で実行されたUtilのカバレッジはこうなるはず
+  // assertThat(plusTest01_result.getCoverages(util).statuses, //
+  // is(contains(EMPTY, EMPTY, NOT_COVERED, EMPTY, COVERED, EMPTY, EMPTY, EMPTY, NOT_COVERED,
+  // EMPTY, EMPTY, EMPTY, EMPTY, NOT_COVERED, NOT_COVERED)));
+  // // TODO 最後のNOT_COVERDだけ理解できない．謎．
+  // }
+
+}