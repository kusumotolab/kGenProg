--- conflicted
+++ resolved
@@ -1,99 +1,94 @@
-package jp.kusumotolab.kgenprog.project.test;
-
-import static jp.kusumotolab.kgenprog.project.test.Coverage.Status.COVERED;
-import static jp.kusumotolab.kgenprog.project.test.Coverage.Status.EMPTY;
-import static jp.kusumotolab.kgenprog.project.test.Coverage.Status.NOT_COVERED;
-import static org.hamcrest.Matchers.contains;
-import static org.hamcrest.Matchers.containsInAnyOrder;
-import static org.hamcrest.Matchers.is;
-import static org.junit.Assert.assertThat;
-import java.io.IOException;
-import java.nio.file.Path;
-import java.nio.file.Paths;
-import org.junit.Before;
-import org.junit.Test;
-import jp.kusumotolab.kgenprog.project.TargetProject;
-import jp.kusumotolab.kgenprog.project.factory.TargetProjectFactory;
-
-public class TestProcessBuilderTest {
-
-  final static TestFullyQualifiedName test01 =
-      new TestFullyQualifiedName("jp.kusumotolab.BuggyCalculatorTest.test01");
-  final static TestFullyQualifiedName test02 =
-      new TestFullyQualifiedName("jp.kusumotolab.BuggyCalculatorTest.test02");
-  final static TestFullyQualifiedName test03 =
-      new TestFullyQualifiedName("jp.kusumotolab.BuggyCalculatorTest.test03");
-  final static TestFullyQualifiedName test04 =
-      new TestFullyQualifiedName("jp.kusumotolab.BuggyCalculatorTest.test04");
-  final static TargetFullyQualifiedName buggyCalculator =
-      new TargetFullyQualifiedName("jp.kusumotolab.BuggyCalculator");
-
-  @Before
-  public void before() throws IOException {
-    TestResults.getSerFilePath().toFile().delete();
-  }
-
-  @Test
-  public void testStart01() {
-    final Path rootDir = Paths.get("example/example01");
-<<<<<<< HEAD
-    final Path outDir = rootDir.resolve("_bin");
-    final TargetProject targetProject = TargetProjectFactory.create(rootDir);
-=======
-    final Path workingDir = rootDir.resolve("_bin");
-    final TargetProject targetProject = TargetProject.generate(rootDir);
->>>>>>> b79a6e8b
-
-    // main
-    final TestProcessBuilder builder = new TestProcessBuilder(targetProject, workingDir);
-    final TestResults r = builder.start(targetProject.getInitialVariant().getGeneratedSourceCode());
-
-    // テストの結果はこうなるはず
-    assertThat(r.getExecutedTestFQNs().size(), is(4));
-    assertThat(r.getSuccessRate(), is(1.0 * 3 / 4));
-    assertThat(r.getExecutedTestFQNs(), is(containsInAnyOrder(test01, test02, test03, test04)));
-    assertThat(r.getTestResult(test01).failed, is(false));
-    assertThat(r.getTestResult(test02).failed, is(false));
-    assertThat(r.getTestResult(test03).failed, is(true));
-    assertThat(r.getTestResult(test04).failed, is(false));
-
-    // BuggyCalculatorTest.test01 実行によるbuggyCalculatorのカバレッジはこうなるはず
-    assertThat(r.getTestResult(test01).getCoverages(buggyCalculator).statuses, is(contains(EMPTY,
-        COVERED, EMPTY, COVERED, COVERED, EMPTY, EMPTY, NOT_COVERED, EMPTY, COVERED)));
-
-    // BuggyCalculatorTest.test04 実行によるbuggyCalculatorのバレッジはこうなるはず
-    assertThat(r.getTestResult(test04).getCoverages(buggyCalculator).statuses, is(contains(EMPTY,
-        COVERED, EMPTY, COVERED, NOT_COVERED, EMPTY, EMPTY, COVERED, EMPTY, COVERED)));
-  }
-
-  @Test
-  public void testStartWithOtherWorkingDir01() {
-    final Path rootDir = Paths.get("example/example01");
-
-    // exampleとは全く別のworkingDirで動作確認
-    final Path workingDir = Paths.get(System.getProperty("java.io.tmpdir"), "kgenprog-tmp");
-    final TargetProject targetProject = TargetProject.generate(rootDir);
-
-    // main
-    final TestProcessBuilder builder = new TestProcessBuilder(targetProject, workingDir);
-    final TestResults r = builder.start(targetProject.getInitialVariant().getGeneratedSourceCode());
-
-    assertThat(r.getExecutedTestFQNs().size(), is(4));
-  }
-
-  @Test
-  public void testStartWithOtherWorkingDir02() {
-    // 絶対パスにしてみる
-    final Path rootDir = Paths.get("example/example01").toAbsolutePath();
-
-    // exampleとは全く別のworkingDirで動作確認
-    final Path workingDir = Paths.get(System.getProperty("java.io.tmpdir"), "kgenprog-tmp");
-    final TargetProject targetProject = TargetProject.generate(rootDir);
-
-    // main
-    final TestProcessBuilder builder = new TestProcessBuilder(targetProject, workingDir);
-    final TestResults r = builder.start(targetProject.getInitialVariant().getGeneratedSourceCode());
-
-    assertThat(r.getExecutedTestFQNs().size(), is(4));
-  }
-}
+package jp.kusumotolab.kgenprog.project.test;
+
+import static jp.kusumotolab.kgenprog.project.test.Coverage.Status.COVERED;
+import static jp.kusumotolab.kgenprog.project.test.Coverage.Status.EMPTY;
+import static jp.kusumotolab.kgenprog.project.test.Coverage.Status.NOT_COVERED;
+import static org.hamcrest.Matchers.contains;
+import static org.hamcrest.Matchers.containsInAnyOrder;
+import static org.hamcrest.Matchers.is;
+import static org.junit.Assert.assertThat;
+import java.io.IOException;
+import java.nio.file.Path;
+import java.nio.file.Paths;
+import jp.kusumotolab.kgenprog.project.TargetProject;
+import jp.kusumotolab.kgenprog.project.factory.TargetProjectFactory;
+import org.junit.Before;
+import org.junit.Test;
+
+public class TestProcessBuilderTest {
+
+  final static TestFullyQualifiedName test01 =
+      new TestFullyQualifiedName("jp.kusumotolab.BuggyCalculatorTest.test01");
+  final static TestFullyQualifiedName test02 =
+      new TestFullyQualifiedName("jp.kusumotolab.BuggyCalculatorTest.test02");
+  final static TestFullyQualifiedName test03 =
+      new TestFullyQualifiedName("jp.kusumotolab.BuggyCalculatorTest.test03");
+  final static TestFullyQualifiedName test04 =
+      new TestFullyQualifiedName("jp.kusumotolab.BuggyCalculatorTest.test04");
+  final static TargetFullyQualifiedName buggyCalculator =
+      new TargetFullyQualifiedName("jp.kusumotolab.BuggyCalculator");
+
+  @Before
+  public void before() throws IOException {
+    TestResults.getSerFilePath().toFile().delete();
+  }
+
+  @Test
+  public void testStart01() {
+    final Path rootDir = Paths.get("example/example01");
+    final Path workingDir = rootDir.resolve("_bin");
+    final TargetProject targetProject = TargetProjectFactory.create(rootDir);
+
+    // main
+    final TestProcessBuilder builder = new TestProcessBuilder(targetProject, workingDir);
+    final TestResults r = builder.start(targetProject.getInitialVariant().getGeneratedSourceCode());
+
+    // テストの結果はこうなるはず
+    assertThat(r.getExecutedTestFQNs().size(), is(4));
+    assertThat(r.getSuccessRate(), is(1.0 * 3 / 4));
+    assertThat(r.getExecutedTestFQNs(), is(containsInAnyOrder(test01, test02, test03, test04)));
+    assertThat(r.getTestResult(test01).failed, is(false));
+    assertThat(r.getTestResult(test02).failed, is(false));
+    assertThat(r.getTestResult(test03).failed, is(true));
+    assertThat(r.getTestResult(test04).failed, is(false));
+
+    // BuggyCalculatorTest.test01 実行によるbuggyCalculatorのカバレッジはこうなるはず
+    assertThat(r.getTestResult(test01).getCoverages(buggyCalculator).statuses, is(contains(EMPTY,
+        COVERED, EMPTY, COVERED, COVERED, EMPTY, EMPTY, NOT_COVERED, EMPTY, COVERED)));
+
+    // BuggyCalculatorTest.test04 実行によるbuggyCalculatorのバレッジはこうなるはず
+    assertThat(r.getTestResult(test04).getCoverages(buggyCalculator).statuses, is(contains(EMPTY,
+        COVERED, EMPTY, COVERED, NOT_COVERED, EMPTY, EMPTY, COVERED, EMPTY, COVERED)));
+  }
+
+  @Test
+  public void testStartWithOtherWorkingDir01() {
+    final Path rootDir = Paths.get("example/example01");
+
+    // exampleとは全く別のworkingDirで動作確認
+    final Path workingDir = Paths.get(System.getProperty("java.io.tmpdir"), "kgenprog-tmp");
+    final TargetProject targetProject = TargetProjectFactory.create(rootDir);
+
+    // main
+    final TestProcessBuilder builder = new TestProcessBuilder(targetProject, workingDir);
+    final TestResults r = builder.start(targetProject.getInitialVariant().getGeneratedSourceCode());
+
+    assertThat(r.getExecutedTestFQNs().size(), is(4));
+  }
+
+  @Test
+  public void testStartWithOtherWorkingDir02() {
+    // 絶対パスにしてみる
+    final Path rootDir = Paths.get("example/example01").toAbsolutePath();
+
+    // exampleとは全く別のworkingDirで動作確認
+    final Path workingDir = Paths.get(System.getProperty("java.io.tmpdir"), "kgenprog-tmp");
+    final TargetProject targetProject = TargetProjectFactory.create(rootDir);
+
+    // main
+    final TestProcessBuilder builder = new TestProcessBuilder(targetProject, workingDir);
+    final TestResults r = builder.start(targetProject.getInitialVariant().getGeneratedSourceCode());
+
+    assertThat(r.getExecutedTestFQNs().size(), is(4));
+  }
+}