--- conflicted
+++ resolved
@@ -306,17 +306,14 @@
     final List<GeneratedAST> asts = constructor.constructAST(Collections.singletonList(path));
     final GeneratedJDTAST jdtAst = (GeneratedJDTAST) asts.get(0);
 
-<<<<<<< HEAD
-    assertThat(jdtAst.getMessageDigest()).isEqualTo("2770DD8D6E41A26A02F95939D03E89DF");
-=======
-    assertThat(jdtAst.getMessageDigest(), is("2770dd8d6e41a26a02f95939d03e89df"));
->>>>>>> cb074a8a
+    // assertThat(jdtAst.getMessageDigest()).isEqualTo("2770DD8D6E41A26A02F95939D03E89DF");
+    assertThat(jdtAst.getMessageDigest()).isEqualTo("2770dd8d6e41a26a02f95939d03e89df");
   }
 
   @Test
   public void testGetMessageDigest02() {
     final String source1 = "class A { public void a() { b(1); } public void b(int v){}}";
-    final String source2 = "class A { public void a() { b(1); } public void b(int v){}}         ";
+    final String source2 = "class A { public void a() { b(1); } public void b(int v){}}\n\n";
     final SourcePath path = new TargetSourcePath(Paths.get("A.java"));
     final JDTASTConstruction constructor = new JDTASTConstruction();
     final GeneratedJDTAST ast1 = constructor.constructAST(path, source1);
