--- conflicted
+++ resolved
@@ -27,12 +27,7 @@
     final GeneratedSourceCode applied =
         operation.apply(generatedSourceCode, new JDTLocation(sourcePath, null));
 
-<<<<<<< HEAD
-    assertThat(applied, is(GenerationFailedSourceCode.instance));
-=======
-    assertThat(applied).isEqualTo(GenerationFailedSourceCode.GENERATION_FAILED);
->>>>>>> 9401f709
-
+    assertThat(applied).isEqualTo(GenerationFailedSourceCode.instance);
   }
 
   static class ExceptionOperation implements JDTOperation {
