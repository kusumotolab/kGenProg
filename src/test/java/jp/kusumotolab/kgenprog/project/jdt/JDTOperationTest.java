--- conflicted
+++ resolved
@@ -27,12 +27,7 @@
     final GeneratedSourceCode applied =
         operation.apply(generatedSourceCode, new JDTLocation(sourcePath, null));
 
-<<<<<<< HEAD
-    assertThat(applied, is(GenerationFailedSourceCode.instance));
-=======
-    assertThat(applied).isEqualTo(GenerationFailedSourceCode.GENERATION_FAILED);
->>>>>>> b0c2174e
-
+    assertThat(applied).isEqualTo(GenerationFailedSourceCode.instance);
   }
 
   static class ExceptionOperation implements JDTOperation {
