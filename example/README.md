--- conflicted
+++ resolved
@@ -1,256 +1,253 @@
-﻿# BuildFailure
-ビルドに失敗する題材．  
-内部処理（ビルドやFL）の振る舞いを確かめる目的であり，APR用の題材ではないことに注意．  
-処理の中身には意味がない．  
-
-### BuildFailure01
-単純なコンパイルエラーを含む．  
-bug：定義されていない変数を参照している．
-
-### BuildFailure02
-単純なコンパイルエラーを含む．  
-bug：セミコロンが不足している．
-
-# BuildSuccess
-ビルドに成功する題材．  
-内部処理（ビルドやFL）の振る舞いを確かめる目的であり，APR用の題材ではないことに注意．  
-処理の中身には意味がない．  
-
-### BuildSuccess01
-1実装クラスと1テストクラス．  
-4テストのうち，1テストでfailする．  
-JDT-ASTによる狂ったコードフォーマットを適用済み．  
-
-### BuildSuccess02
-2実装クラスと2テストクラス．  
-JDT-ASTによる狂ったコードフォーマットを適用済み．  
-複数クラスに対するビルドの振る舞いを試す題材．  
-
-### BuildSuccess03
-3実装クラスと3テストクラス．  
-FooTestが持つ4テストのうち，1テストでfailする．  
-BarTestが持つ5テストのうち，0テストでfailする．  
-BazTestが持つ2テストのうち，0テストでfailする．  
-内部クラスや匿名クラスに対するビルドの振る舞いを試す題材．  
-
-### BuildSuccess04
-1実装クラスと1テストクラス．  
-初期状態で無限ループするテストケースを含む題材．  
-
-### BuildSuccess05
-1実装クラスと1テストクラス．  
-Maven（pom.xml）プロジェクト．  
-TargetProjectFactoryのテスト用．  
-
-### BuildSuccess06
-1実装クラスと1テストクラス．  
-Eclipse（.classpath）プロジェクト．
-TargetProjectFactoryのテスト用．  
-
-### BuildSuccess07
-1実装クラスと1テストクラス．  
-BuildSuccess02の派生．  
-srcとtestを別フォルダに設置．  
-srcとtestを個別にビルド（差分ビルド等）する場合の確認用．  
-
-### BuildSuccess08
-1実装クラスと1テストクラス．  
-JUnit以外の外部ライブラリを用いる題材．  
-
-### BuildSuccess09
-1実装クラスと1テストクラス．  
-末尾にブランク改行を含むファイルに対するDiffの振る舞いを試す題材．  
-
-### BuildSuccess10
-2実装クラスと1テストクラス．  
-テスト中の動的クラスロードによるテストの成否の正しさを確認する題材．  
-BarがFooTestの途中に正しく動的クラスロードされるかどうかを確認．  
-
-### BuildSuccess11
-1実装クラスと1テストクラス．  
-継承ベースの古いJUnitテストに対するJacoco計測を試す題材．  
-
-### BuildSuccess12
-1実装クラスと2テストクラス．  
-テストクラスの中で別のテスト系クラス（テストユーティリティ等）に依存する題材．  
-
-### BuildSuccess13
-1実装クラスと1バイナリ（テストなし）．  
-実装クラスが外部バイナリに依存する題材．  
-クラスパスを適切に処理できるかを確認．  
-
-### BuildSuccess14
-2実装クラスと1テストクラス．  
-実装クラスが別実装クラスを呼び出す題材．  
-差分ビルドの振る舞いを試す題材．  
-
-<<<<<<< HEAD
-### BuildSuccess17
-1実装クラスと1テストクラス，1テキストファイル．  
-外部ファイル読み込みを行う題材．  
-
-### BuildSuccess18
-1実装クラスと1テストクラス．  
-外部ファイル書き込みを行う題材．  
-=======
-### BuildSuccess15
-3実装クラス（テストなし）．  
-スコープ（再利用候補）の範囲選択を確認する題材．  
-
-### BuildSuccess16
-1実装クラスと1テストクラス，及び`.jar`ライブラリと`.class`ライブラリ．  
-テスト実行時のクラスパス解決を確かめる題材．  
-
->>>>>>> 3699441d
-
-# CloseToZero
-APR用の題材．  
-整数をゼロに一つ近づけるメソッド`close_to_zero(n)`の修正を試みる．  
-単一バグを含み単一操作によって修正可能な最も単純なAPR題材．  
-処理の本質が「if文+加減算」だけなので，様々な修正方法が存在する．  
-
-### CloseToZero01
-bug：不要な行が挿入されている．  
-
-### CloseToZero02
-bug：不要な行が挿入されている．  
-
-### CloseToZero03
-bug：条件式が不足している．  
-
-### CloseToZero04
-bug：条件式が逆になっている．  
-
-# GCD
-APR用の題材．  
-[ICSE2009のAPR論文](https://dl.acm.org/citation.cfm?id=1555051)の例題プログラムの亜種．  
-
-# QuickSort01
-APR用の題材．  
-無限ループを含む題材．  
-
-# real-bugs
-実アプリの題材．
-Apache Commons Mathの開発過程で生じたバグ．
-[Defects4J](https://github.com/rjust/defects4j)から取得．
-
-### Math02
-Developer's patch:
-```diff
-diff --git a/org/apache/commons/math3/distribution/HypergeometricDistribution.java b/org/apache/commons/math3/distribution/HypergeometricDistribution.java
-index 81e180c..2769127 100644
---- a/org/apache/commons/math3/distribution/HypergeometricDistribution.java
-+++ b/org/apache/commons/math3/distribution/HypergeometricDistribution.java
-@@ -265,7 +265,7 @@ public class HypergeometricDistribution extends AbstractIntegerDistribution {
-      * size {@code n}, the mean is {@code n * m / N}.
-      */
-     public double getNumericalMean() {
-+        return getSampleSize() * (getNumberOfSuccesses() / (double) getPopulationSize());
--        return (double) (getSampleSize() * getNumberOfSuccesses()) / (double) getPopulationSize();
-     }
- 
-     /**
-```
-http://program-repair.org/defects4j-dissection/#!/bug/Math/2
-
-### Math05
-Developer's patch:
-```diff
-diff --git a/org/apache/commons/math3/complex/Complex.java b/org/apache/commons/math3/complex/Complex.java
-index ac8185b..22b23f2 100644
---- a/org/apache/commons/math3/complex/Complex.java
-+++ b/org/apache/commons/math3/complex/Complex.java
-@@ -302,7 +302,7 @@ public class Complex implements FieldElement<Complex>, Serializable  {
-         }
- 
-         if (real == 0.0 && imaginary == 0.0) {
-+            return INF;
--            return NaN;
-         }
- 
-         if (isInfinite) {
-```
-http://program-repair.org/defects4j-dissection/#!/bug/Math/5
-
-### Math70
-Developer's patch:
-```diff
-diff --git a/org/apache/commons/math/analysis/solvers/BisectionSolver.java b/org/apache/commons/math/analysis/solvers/BisectionSolver.java
-index 180caef..3f66927 100644
---- a/org/apache/commons/math/analysis/solvers/BisectionSolver.java
-+++ b/org/apache/commons/math/analysis/solvers/BisectionSolver.java
-@@ -69,7 +69,7 @@ public class BisectionSolver extends UnivariateRealSolverImpl {
-     /** {@inheritDoc} */
-     public double solve(final UnivariateRealFunction f, double min, double max, double initial)
-         throws MaxIterationsExceededException, FunctionEvaluationException {
-+        return solve(f, min, max);
--        return solve(min, max);
-     }
- 
-     /** {@inheritDoc} */
-```
-http://program-repair.org/defects4j-dissection/#!/bug/Math/70
-
-### Math73
-Developer's patch:
-```diff
-diff --git a/org/apache/commons/math/analysis/solvers/BrentSolver.java b/org/apache/commons/math/analysis/solvers/BrentSolver.java
-index e0cb427..4e95ed5 100644
---- a/org/apache/commons/math/analysis/solvers/BrentSolver.java
-+++ b/org/apache/commons/math/analysis/solvers/BrentSolver.java
-@@ -32,11 +32,6 @@ import org.apache.commons.math.analysis.UnivariateRealFunction;
-  */
- public class BrentSolver extends UnivariateRealSolverImpl {
- 
-+    /** Error message for non-bracketing interval. */
-+    private static final String NON_BRACKETING_MESSAGE =
-+        "function values at endpoints do not have different signs.  " +
-+        "Endpoints: [{0}, {1}], Values: [{2}, {3}]";
--
-     /** Serializable version identifier */
-     private static final long serialVersionUID = 7694577816772532779L;
- 
-@@ -133,11 +128,6 @@ public class BrentSolver extends UnivariateRealSolverImpl {
-             return solve(f, initial, yInitial, max, yMax, initial, yInitial);
-         }
- 
-+        if (yMin * yMax > 0) {
-+            throw MathRuntimeException.createIllegalArgumentException(
-+                  NON_BRACKETING_MESSAGE, min, max, yMin, yMax);
-+        }
--
-         // full Brent algorithm starting with provided initial guess
-         return solve(f, min, yMin, max, yMax, initial, yInitial);
- 
-@@ -186,7 +176,9 @@ public class BrentSolver extends UnivariateRealSolverImpl {
-             } else {
-                 // neither value is close to zero and min and max do not bracket root.
-                 throw MathRuntimeException.createIllegalArgumentException(
-+                        NON_BRACKETING_MESSAGE, min, max, yMin, yMax);
--                        "function values at endpoints do not have different signs.  " +
--                        "Endpoints: [{0}, {1}], Values: [{2}, {3}]",
--                        min, max, yMin, yMax);
-             }
-         } else if (sign < 0){
-             // solve using only the first endpoint as initial guess
-```
-http://program-repair.org/defects4j-dissection/#!/bug/Math/73
-
-### Math85
-Developer's patch:
-```diff
-diff --git a/org/apache/commons/math/analysis/solvers/UnivariateRealSolverUtils.java b/org/apache/commons/math/analysis/solvers/UnivariateRealSolverUtils.java
-index e6398f6..5b76415 100644
---- a/org/apache/commons/math/analysis/solvers/UnivariateRealSolverUtils.java
-+++ b/org/apache/commons/math/analysis/solvers/UnivariateRealSolverUtils.java
-@@ -195,7 +195,7 @@ public class UnivariateRealSolverUtils {
-         } while ((fa * fb > 0.0) && (numIterations < maximumIterations) && 
-                 ((a > lowerBound) || (b < upperBound)));
-    
-+        if (fa * fb > 0.0 ) {
--        if (fa * fb >= 0.0 ) {
-             throw new ConvergenceException(
-                       "number of iterations={0}, maximum iterations={1}, " +
-                       "initial={2}, lower bound={3}, upper bound={4}, final a value={5}, " +
-```
-http://program-repair.org/defects4j-dissection/#!/bug/Math/85
+﻿# BuildFailure
+ビルドに失敗する題材．  
+内部処理（ビルドやFL）の振る舞いを確かめる目的であり，APR用の題材ではないことに注意．  
+処理の中身には意味がない．  
+
+### BuildFailure01
+単純なコンパイルエラーを含む．  
+bug：定義されていない変数を参照している．
+
+### BuildFailure02
+単純なコンパイルエラーを含む．  
+bug：セミコロンが不足している．
+
+# BuildSuccess
+ビルドに成功する題材．  
+内部処理（ビルドやFL）の振る舞いを確かめる目的であり，APR用の題材ではないことに注意．  
+処理の中身には意味がない．  
+
+### BuildSuccess01
+1実装クラスと1テストクラス．  
+4テストのうち，1テストでfailする．  
+JDT-ASTによる狂ったコードフォーマットを適用済み．  
+
+### BuildSuccess02
+2実装クラスと2テストクラス．  
+JDT-ASTによる狂ったコードフォーマットを適用済み．  
+複数クラスに対するビルドの振る舞いを試す題材．  
+
+### BuildSuccess03
+3実装クラスと3テストクラス．  
+FooTestが持つ4テストのうち，1テストでfailする．  
+BarTestが持つ5テストのうち，0テストでfailする．  
+BazTestが持つ2テストのうち，0テストでfailする．  
+内部クラスや匿名クラスに対するビルドの振る舞いを試す題材．  
+
+### BuildSuccess04
+1実装クラスと1テストクラス．  
+初期状態で無限ループするテストケースを含む題材．  
+
+### BuildSuccess05
+1実装クラスと1テストクラス．  
+Maven（pom.xml）プロジェクト．  
+TargetProjectFactoryのテスト用．  
+
+### BuildSuccess06
+1実装クラスと1テストクラス．  
+Eclipse（.classpath）プロジェクト．
+TargetProjectFactoryのテスト用．  
+
+### BuildSuccess07
+1実装クラスと1テストクラス．  
+BuildSuccess02の派生．  
+srcとtestを別フォルダに設置．  
+srcとtestを個別にビルド（差分ビルド等）する場合の確認用．  
+
+### BuildSuccess08
+1実装クラスと1テストクラス．  
+JUnit以外の外部ライブラリを用いる題材．  
+
+### BuildSuccess09
+1実装クラスと1テストクラス．  
+末尾にブランク改行を含むファイルに対するDiffの振る舞いを試す題材．  
+
+### BuildSuccess10
+2実装クラスと1テストクラス．  
+テスト中の動的クラスロードによるテストの成否の正しさを確認する題材．  
+BarがFooTestの途中に正しく動的クラスロードされるかどうかを確認．  
+
+### BuildSuccess11
+1実装クラスと1テストクラス．  
+継承ベースの古いJUnitテストに対するJacoco計測を試す題材．  
+
+### BuildSuccess12
+1実装クラスと2テストクラス．  
+テストクラスの中で別のテスト系クラス（テストユーティリティ等）に依存する題材．  
+
+### BuildSuccess13
+1実装クラスと1バイナリ（テストなし）．  
+実装クラスが外部バイナリに依存する題材．  
+クラスパスを適切に処理できるかを確認．  
+
+### BuildSuccess14
+2実装クラスと1テストクラス．  
+実装クラスが別実装クラスを呼び出す題材．  
+差分ビルドの振る舞いを試す題材．  
+
+### BuildSuccess15
+3実装クラス（テストなし）．  
+スコープ（再利用候補）の範囲選択を確認する題材．  
+
+### BuildSuccess16
+1実装クラスと1テストクラス，及び`.jar`ライブラリと`.class`ライブラリ．  
+テスト実行時のクラスパス解決を確かめる題材．  
+
+### BuildSuccess17
+1実装クラスと1テストクラス，1テキストファイル．  
+外部ファイル読み込みを行う題材．  
+
+### BuildSuccess18
+1実装クラスと1テストクラス．  
+外部ファイル書き込みを行う題材．  
+
+# CloseToZero
+APR用の題材．  
+整数をゼロに一つ近づけるメソッド`close_to_zero(n)`の修正を試みる．  
+単一バグを含み単一操作によって修正可能な最も単純なAPR題材．  
+処理の本質が「if文+加減算」だけなので，様々な修正方法が存在する．  
+
+### CloseToZero01
+bug：不要な行が挿入されている．  
+
+### CloseToZero02
+bug：不要な行が挿入されている．  
+
+### CloseToZero03
+bug：条件式が不足している．  
+
+### CloseToZero04
+bug：条件式が逆になっている．  
+
+# GCD
+APR用の題材．  
+[ICSE2009のAPR論文](https://dl.acm.org/citation.cfm?id=1555051)の例題プログラムの亜種．  
+
+# QuickSort01
+APR用の題材．  
+無限ループを含む題材．  
+
+# real-bugs
+実アプリの題材．
+Apache Commons Mathの開発過程で生じたバグ．
+[Defects4J](https://github.com/rjust/defects4j)から取得．
+
+### Math02
+Developer's patch:
+```diff
+diff --git a/org/apache/commons/math3/distribution/HypergeometricDistribution.java b/org/apache/commons/math3/distribution/HypergeometricDistribution.java
+index 81e180c..2769127 100644
+--- a/org/apache/commons/math3/distribution/HypergeometricDistribution.java
++++ b/org/apache/commons/math3/distribution/HypergeometricDistribution.java
+@@ -265,7 +265,7 @@ public class HypergeometricDistribution extends AbstractIntegerDistribution {
+      * size {@code n}, the mean is {@code n * m / N}.
+      */
+     public double getNumericalMean() {
++        return getSampleSize() * (getNumberOfSuccesses() / (double) getPopulationSize());
+-        return (double) (getSampleSize() * getNumberOfSuccesses()) / (double) getPopulationSize();
+     }
+ 
+     /**
+```
+http://program-repair.org/defects4j-dissection/#!/bug/Math/2
+
+### Math05
+Developer's patch:
+```diff
+diff --git a/org/apache/commons/math3/complex/Complex.java b/org/apache/commons/math3/complex/Complex.java
+index ac8185b..22b23f2 100644
+--- a/org/apache/commons/math3/complex/Complex.java
++++ b/org/apache/commons/math3/complex/Complex.java
+@@ -302,7 +302,7 @@ public class Complex implements FieldElement<Complex>, Serializable  {
+         }
+ 
+         if (real == 0.0 && imaginary == 0.0) {
++            return INF;
+-            return NaN;
+         }
+ 
+         if (isInfinite) {
+```
+http://program-repair.org/defects4j-dissection/#!/bug/Math/5
+
+### Math70
+Developer's patch:
+```diff
+diff --git a/org/apache/commons/math/analysis/solvers/BisectionSolver.java b/org/apache/commons/math/analysis/solvers/BisectionSolver.java
+index 180caef..3f66927 100644
+--- a/org/apache/commons/math/analysis/solvers/BisectionSolver.java
++++ b/org/apache/commons/math/analysis/solvers/BisectionSolver.java
+@@ -69,7 +69,7 @@ public class BisectionSolver extends UnivariateRealSolverImpl {
+     /** {@inheritDoc} */
+     public double solve(final UnivariateRealFunction f, double min, double max, double initial)
+         throws MaxIterationsExceededException, FunctionEvaluationException {
++        return solve(f, min, max);
+-        return solve(min, max);
+     }
+ 
+     /** {@inheritDoc} */
+```
+http://program-repair.org/defects4j-dissection/#!/bug/Math/70
+
+### Math73
+Developer's patch:
+```diff
+diff --git a/org/apache/commons/math/analysis/solvers/BrentSolver.java b/org/apache/commons/math/analysis/solvers/BrentSolver.java
+index e0cb427..4e95ed5 100644
+--- a/org/apache/commons/math/analysis/solvers/BrentSolver.java
++++ b/org/apache/commons/math/analysis/solvers/BrentSolver.java
+@@ -32,11 +32,6 @@ import org.apache.commons.math.analysis.UnivariateRealFunction;
+  */
+ public class BrentSolver extends UnivariateRealSolverImpl {
+ 
++    /** Error message for non-bracketing interval. */
++    private static final String NON_BRACKETING_MESSAGE =
++        "function values at endpoints do not have different signs.  " +
++        "Endpoints: [{0}, {1}], Values: [{2}, {3}]";
+-
+     /** Serializable version identifier */
+     private static final long serialVersionUID = 7694577816772532779L;
+ 
+@@ -133,11 +128,6 @@ public class BrentSolver extends UnivariateRealSolverImpl {
+             return solve(f, initial, yInitial, max, yMax, initial, yInitial);
+         }
+ 
++        if (yMin * yMax > 0) {
++            throw MathRuntimeException.createIllegalArgumentException(
++                  NON_BRACKETING_MESSAGE, min, max, yMin, yMax);
++        }
+-
+         // full Brent algorithm starting with provided initial guess
+         return solve(f, min, yMin, max, yMax, initial, yInitial);
+ 
+@@ -186,7 +176,9 @@ public class BrentSolver extends UnivariateRealSolverImpl {
+             } else {
+                 // neither value is close to zero and min and max do not bracket root.
+                 throw MathRuntimeException.createIllegalArgumentException(
++                        NON_BRACKETING_MESSAGE, min, max, yMin, yMax);
+-                        "function values at endpoints do not have different signs.  " +
+-                        "Endpoints: [{0}, {1}], Values: [{2}, {3}]",
+-                        min, max, yMin, yMax);
+             }
+         } else if (sign < 0){
+             // solve using only the first endpoint as initial guess
+```
+http://program-repair.org/defects4j-dissection/#!/bug/Math/73
+
+### Math85
+Developer's patch:
+```diff
+diff --git a/org/apache/commons/math/analysis/solvers/UnivariateRealSolverUtils.java b/org/apache/commons/math/analysis/solvers/UnivariateRealSolverUtils.java
+index e6398f6..5b76415 100644
+--- a/org/apache/commons/math/analysis/solvers/UnivariateRealSolverUtils.java
++++ b/org/apache/commons/math/analysis/solvers/UnivariateRealSolverUtils.java
+@@ -195,7 +195,7 @@ public class UnivariateRealSolverUtils {
+         } while ((fa * fb > 0.0) && (numIterations < maximumIterations) && 
+                 ((a > lowerBound) || (b < upperBound)));
+    
++        if (fa * fb > 0.0 ) {
+-        if (fa * fb >= 0.0 ) {
+             throw new ConvergenceException(
+                       "number of iterations={0}, maximum iterations={1}, " +
+                       "initial={2}, lower bound={3}, upper bound={4}, final a value={5}, " +
+```
+http://program-repair.org/defects4j-dissection/#!/bug/Math/85