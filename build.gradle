--- conflicted
+++ resolved
@@ -49,46 +49,6 @@
 // In this section you declare the dependencies for your production and test code
 dependencies {
 
-<<<<<<< HEAD
-  // Use custom junit jar to terminate timed out process during apr loop
-  compile files('src/main/resources/junit4/junit-4.12-kgp-custom.jar')
-
-  compile 'args4j:args4j:2.33'
-  compile 'ch.qos.logback:logback-classic:1.2.3'
-  compile 'com.electronwill.night-config:core:3.4.0'
-  compile 'com.github.wumpz:diffutils:2.2'
-  compile 'com.google.code.gson:gson:2.8.5'
-  compile 'com.google.guava:guava:26.0-jre'
-  compile 'commons-codec:commons-codec:1.11'
-  compile 'io.reactivex.rxjava2:rxjava:2.2.4'
-  compile 'org.apache.commons:commons-lang3:3.7'
-  compile 'org.apache.maven:maven-model:3.5.4'
-  compile 'org.codehaus.plexus:plexus-utils:3.1.0'
-  compile 'org.eclipse.jdt:org.eclipse.jdt.core:3.13.102'
-  compile 'org.eclipse.platform:org.eclipse.equinox.common:3.10.200'
-  compile 'org.eclipse.platform:org.eclipse.text:3.8.0'
-  compile 'org.jacoco:org.jacoco.core:0.8.1'
-  compile 'org.slf4j:slf4j-api:1.7.25'
-  compile 'com.github.albfernandez:juniversalchardet:2.0.0'
-
-  testCompile 'org.assertj:assertj-core:3.10.0'
-  testCompile 'org.mockito:mockito-core:2.+'
-
-  // Patch for gradle lint
-  gradleLint.ignore {
-    // As of 2019-01-17, gradle lint alerts "transitive-duplicate-dependency-class" warning
-    // to "net.bytebuggy" which is used by "org.mockito".
-    testCompile 'net.bytebuddy:byte-buddy:1.9.3'
-
-    // Both dependencies of "core" and "toml" are necessary for night-config to suppress
-    // lint warnings because of its dynamic class loading
-    compile 'com.electronwill.night-config:toml:3.4.0'
-
-    // hamcrest is necessary to execute junit-test dynamically, but it doesn't seem to be
-    // loaded on compile task. Ignore it.
-    compile 'org.hamcrest:hamcrest-core:1.3'
-  }
-=======
     // Use custom junit jar to terminate timed out process during apr loop
     implementation files('src/main/resources/junit4/junit-4.12-kgp-custom.jar')
 
@@ -107,6 +67,7 @@
     implementation 'org.eclipse.platform:org.eclipse.text:3.8.0'
     implementation 'org.jacoco:org.jacoco.core:0.8.1'
     implementation 'org.slf4j:slf4j-api:1.7.25'
+    implementation 'com.github.albfernandez:juniversalchardet:2.0.0'
 
     testImplementation 'org.assertj:assertj-core:3.10.0'
     testImplementation 'org.mockito:mockito-core:2.+'
@@ -119,7 +80,6 @@
     // night-config:core is necessary to compile, and "toml" is necessary for runtime only.
     implementation 'com.electronwill.night-config:core:3.4.0'
     runtimeOnly 'com.electronwill.night-config:toml:3.4.0'
->>>>>>> 7e226c3c
 }
 
 jar {
