--- conflicted
+++ resolved
@@ -56,7 +56,6 @@
 # Specifies random seed used by random number generator.
 #random-seed = <num>
 
-<<<<<<< HEAD
 # Specifies the scope from which source code to be reused is selected.
 # Acceptable values are "PROJECT", "PACKAGE" or "FILE"
 #scope = <level>
@@ -81,12 +80,8 @@
 # Acceptable values are "Elite", "GeneSimilarity", "Random" or "TestSimilarity"
 #crossover-second-variant = <strategy>
 
-# Stores generation process of each variant and all generated variants.
-#history-record = <boolean>
-=======
 # Writes patch files to the output directory specified in `-o` option.
 #patch-output = true/false
 
 # Records and writes generation process of all generated variants as JSON format.
-#history-record = true/false
->>>>>>> c5c26cea
+#history-record = true/false